--- conflicted
+++ resolved
@@ -29,12 +29,9 @@
 	GOOS=js GOARCH=wasm go build -ldflags '-w -s' -trimpath -o xxdk.wasm main.go
 
 worker_binaries:
-<<<<<<< HEAD
-	GOOS=js GOARCH=wasm go build -ldflags '-w -s' -trimpath -o xxdk-logFileWorker.wasm ./logging/workerThread/...
-=======
 	GOOS=js GOARCH=wasm go build -ldflags '-w -s' -trimpath -o xxdk-channelsIndexedDkWorker.wasm ./indexedDb/impl/channels/...
 	GOOS=js GOARCH=wasm go build -ldflags '-w -s' -trimpath -o xxdk-dmIndexedDkWorker.wasm ./indexedDb/impl/dm/...
->>>>>>> c8cc23b9
+	GOOS=js GOARCH=wasm go build -ldflags '-w -s' -trimpath -o xxdk-logFileWorker.wasm ./logging/workerThread/...
 
 binaries: binary worker_binaries
 
