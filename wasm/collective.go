--- conflicted
+++ resolved
@@ -421,12 +421,8 @@
 	}
 
 	promiseFn := func(resolve, reject func(args ...any) js.Value) {
-<<<<<<< HEAD
 		id, err := r.api.ListenOnRemoteKey(key, version, cb,
 			localEvents)
-=======
-		id, err := r.api.ListenOnRemoteKey(key, version, cb, localEvents)
->>>>>>> 51a59b2a
 		if err != nil {
 			reject(exception.NewTrace(err))
 		} else {
@@ -461,12 +457,8 @@
 	}
 
 	promiseFn := func(resolve, reject func(args ...any) js.Value) {
-<<<<<<< HEAD
 		id, err := r.api.ListenOnRemoteMap(mapName, version, cb,
 			localEvents)
-=======
-		id, err := r.api.ListenOnRemoteMap(mapName, version, cb, localEvents)
->>>>>>> 51a59b2a
 		if err != nil {
 			reject(exception.NewTrace(err))
 		} else {
