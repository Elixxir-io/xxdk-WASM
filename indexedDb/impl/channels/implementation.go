--- conflicted
+++ resolved
@@ -172,15 +172,7 @@
 		return 0
 	}
 
-<<<<<<< HEAD
 	w.sendReceiveMessageUpdate(uuid, channelID, false)
-=======
-	go w.eventUpdate(bindings.MessageReceived, bindings.MessageReceivedJson{
-		Uuid:      int64(uuid),
-		ChannelID: channelID,
-		Update:    false,
-	})
->>>>>>> ed367440
 	return uuid
 }
 
@@ -219,15 +211,7 @@
 		return 0
 	}
 
-<<<<<<< HEAD
 	w.sendReceiveMessageUpdate(uuid, channelID, false)
-=======
-	go w.eventUpdate(bindings.MessageReceived, bindings.MessageReceivedJson{
-		Uuid:      int64(uuid),
-		ChannelID: channelID,
-		Update:    false,
-	})
->>>>>>> ed367440
 	return uuid
 }
 
@@ -265,16 +249,7 @@
 		jww.ERROR.Printf("Failed to receive reaction: %+v", err)
 		return 0
 	}
-<<<<<<< HEAD
 	w.sendReceiveMessageUpdate(uuid, channelID, false)
-=======
-
-	go w.eventUpdate(bindings.MessageReceived, bindings.MessageReceivedJson{
-		Uuid:      int64(uuid),
-		ChannelID: channelID,
-		Update:    false,
-	})
->>>>>>> ed367440
 	return uuid
 }
 
@@ -421,22 +396,7 @@
 	if err != nil {
 		return 0, err
 	}
-<<<<<<< HEAD
 	w.sendReceiveMessageUpdate(uuid, (*id.ID)(currentMsg.ChannelID), true)
-=======
-
-	channelID, err := id.Unmarshal(currentMsg.ChannelID)
-	if err != nil {
-		return 0, err
-	}
-
-	go w.eventUpdate(bindings.MessageReceived, bindings.MessageReceivedJson{
-		Uuid:      int64(uuid),
-		ChannelID: channelID,
-		Update:    true,
-	})
-
->>>>>>> ed367440
 	return uuid, nil
 }
 
@@ -533,7 +493,6 @@
 		return err
 	}
 
-<<<<<<< HEAD
 	eventData, err := json.Marshal(bindings.MessageDeletedJson{
 		MessageID: messageID,
 	})
@@ -543,28 +502,17 @@
 	} else {
 		go w.cbs.EventUpdate(bindings.MessageDeleted, eventData)
 	}
-=======
-	go w.eventUpdate(bindings.MessageDeleted,
-		bindings.MessageDeletedJson{MessageID: messageID})
-
->>>>>>> ed367440
 	return nil
 }
 
 // MuteUser is called whenever a user is muted or unmuted.
 func (w *wasmModel) MuteUser(
 	channelID *id.ID, pubKey ed25519.PublicKey, unmute bool) {
-<<<<<<< HEAD
 	eventData, err := json.Marshal(bindings.UserMutedJson{
-=======
-
-	go w.eventUpdate(bindings.UserMuted, bindings.UserMutedJson{
->>>>>>> ed367440
 		ChannelID: channelID,
 		PubKey:    pubKey,
 		Unmute:    unmute,
 	})
-<<<<<<< HEAD
 	if err != nil {
 		jww.WARN.Printf("couldn't marshal UserMuted: %s, %+v",
 			pubKey, err)
@@ -587,8 +535,6 @@
 	} else {
 		go w.cbs.EventUpdate(bindings.MessageReceived, eventData)
 	}
-=======
->>>>>>> ed367440
 }
 
 // valueToMessage is a helper for converting js.Value to Message.
