////////////////////////////////////////////////////////////////////////////////
// Copyright © 2022 xx foundation                                             //
//                                                                            //
// Use of this source code is governed by a license that can be found in the  //
// LICENSE file.                                                              //
////////////////////////////////////////////////////////////////////////////////

//go:build js && wasm

package main

import (
	"encoding/json"
	"time"

	"github.com/pkg/errors"
	jww "github.com/spf13/jwalterweatherman"
	"gitlab.com/elixxir/client/v4/channels"
	"gitlab.com/elixxir/client/v4/cmix/rounds"
	cryptoBroadcast "gitlab.com/elixxir/crypto/broadcast"
	cryptoChannel "gitlab.com/elixxir/crypto/channel"
	"gitlab.com/elixxir/crypto/fastRNG"
	"gitlab.com/elixxir/crypto/message"
	wChannels "gitlab.com/elixxir/xxdk-wasm/indexedDb/worker/channels"
	"gitlab.com/elixxir/xxdk-wasm/worker"
	"gitlab.com/xx_network/crypto/csprng"
	"gitlab.com/xx_network/primitives/id"
)

var zeroUUID = []byte{0, 0, 0, 0, 0, 0, 0, 0}

// manager handles the event model and the message callbacks, which is used to
// send information between the event model and the main thread.
type manager struct {
	wtm   *worker.ThreadManager
	model channels.EventModel
}

// registerCallbacks registers all the reception callbacks to manage messages
// from the main thread for the channels.EventModel.
func (m *manager) registerCallbacks() {
	m.wtm.RegisterCallback(wChannels.NewWASMEventModelTag, m.newWASMEventModelCB)
	m.wtm.RegisterCallback(wChannels.JoinChannelTag, m.joinChannelCB)
	m.wtm.RegisterCallback(wChannels.LeaveChannelTag, m.leaveChannelCB)
	m.wtm.RegisterCallback(wChannels.ReceiveMessageTag, m.receiveMessageCB)
	m.wtm.RegisterCallback(wChannels.ReceiveReplyTag, m.receiveReplyCB)
	m.wtm.RegisterCallback(wChannels.ReceiveReactionTag, m.receiveReactionCB)
	m.wtm.RegisterCallback(wChannels.UpdateFromUUIDTag, m.updateFromUUIDCB)
	m.wtm.RegisterCallback(wChannels.UpdateFromMessageIDTag, m.updateFromMessageIDCB)
	m.wtm.RegisterCallback(wChannels.GetMessageTag, m.getMessageCB)
	m.wtm.RegisterCallback(wChannels.DeleteMessageTag, m.deleteMessageCB)
	m.wtm.RegisterCallback(wChannels.MuteUserTag, m.muteUserCB)
}

// newWASMEventModelCB is the callback for NewWASMEventModel. Returns an empty
// slice on success or an error message on failure.
func (m *manager) newWASMEventModelCB(data []byte) ([]byte, error) {
	var msg wChannels.NewWASMEventModelMessage
	err := json.Unmarshal(data, &msg)
	if err != nil {
		return []byte{}, errors.Errorf(
			"failed to JSON unmarshal %T from main thread: %+v", msg, err)
	}

	// Create new encryption cipher
	rng := fastRNG.NewStreamGenerator(12, 1024, csprng.NewSystemRNG)
	encryption, err := cryptoChannel.NewCipherFromJSON(
		[]byte(msg.EncryptionJSON), rng.GetStream())
	if err != nil {
		return []byte{}, errors.Errorf(
			"failed to JSON unmarshal Cipher from main thread: %+v", err)
	}

	m.model, err = NewWASMEventModel(msg.DatabaseName, encryption, m)
	if err != nil {
		return []byte(err.Error()), nil
	}

	return []byte{}, nil
}

<<<<<<< HEAD
// messageReceivedCallback sends calls to the channels.MessageReceivedCallback
// in the main thread.
//
// storeEncryptionStatus adhere to the channels.MessageReceivedCallback type.
func (m *manager) messageReceivedCallback(
	uuid uint64, channelID *id.ID, update bool) {
	// Package parameters for sending
	msg := &wChannels.MessageReceivedCallbackMessage{
		UUID:      uuid,
		ChannelID: channelID,
		Update:    update,
	}
	data, err := json.Marshal(msg)
	if err != nil {
		jww.ERROR.Printf("Could not JSON marshal %T: %+v", msg, err)
		return
	}

	// Send it to the main thread
	m.wtm.SendMessage(wChannels.MessageReceivedCallbackTag, "", data)
}

// deletedMessageCallback sends calls to the channels.DeletedMessageCallback in
// the main thread.
//
// storeEncryptionStatus adhere to the channels.MessageReceivedCallback type.
func (m *manager) deletedMessageCallback(messageID message.ID) {
	m.wtm.SendMessage(wChannels.DeletedMessageCallbackTag, "", messageID.Marshal())
}

// mutedUserCallback sends calls to the channels.MutedUserCallback in the main
// thread.
//
// storeEncryptionStatus adhere to the channels.MessageReceivedCallback type.
func (m *manager) mutedUserCallback(
	channelID *id.ID, pubKey ed25519.PublicKey, unmute bool) {
=======
// EventUpdate implements [bindings.ChannelUICallbacks.EventUpdate].
func (m *manager) EventUpdate(eventType int64, jsonData []byte) {
>>>>>>> 255bd4e3
	// Package parameters for sending
	msg := &wChannels.EventUpdateCallbackMessage{
		EventType: eventType,
		JsonData:  jsonData,
	}
	data, err := json.Marshal(msg)
	if err != nil {
		jww.ERROR.Printf("Could not JSON marshal %T: %+v", msg, err)
		return
	}

	// Send it to the main thread
<<<<<<< HEAD
	m.wtm.SendMessage(wChannels.MutedUserCallbackTag, "", data)
=======
	m.wtm.SendMessage(wChannels.EventUpdateCallbackTag, data)
>>>>>>> 255bd4e3
}

// joinChannelCB is the callback for wasmModel.JoinChannel. Always returns nil;
// meaning, no response is supplied (or expected).
func (m *manager) joinChannelCB(data []byte) ([]byte, error) {
	var channel cryptoBroadcast.Channel
	err := json.Unmarshal(data, &channel)
	if err != nil {
		return nil, errors.Errorf(
			"failed to JSON unmarshal %T from main thread: %+v", channel, err)
	}

	m.model.JoinChannel(&channel)
	return nil, nil
}

// leaveChannelCB is the callback for wasmModel.LeaveChannel. Always returns
// nil; meaning, no response is supplied (or expected).
func (m *manager) leaveChannelCB(data []byte) ([]byte, error) {
	channelID, err := id.Unmarshal(data)
	if err != nil {
		return nil, errors.Errorf(
			"failed to JSON unmarshal %T from main thread: %+v", channelID, err)
	}

	m.model.LeaveChannel(channelID)
	return nil, nil
}

// receiveMessageCB is the callback for wasmModel.ReceiveMessage. Returns a UUID
// of 0 on error or the JSON marshalled UUID (uint64) on success.
func (m *manager) receiveMessageCB(data []byte) ([]byte, error) {
	var msg channels.ModelMessage
	err := json.Unmarshal(data, &msg)
	if err != nil {
		return zeroUUID, errors.Errorf(
			"failed to JSON unmarshal %T from main thread: %+v", msg, err)
	}

	uuid := m.model.ReceiveMessage(msg.ChannelID, msg.MessageID, msg.Nickname,
		string(msg.Content), msg.PubKey, msg.DmToken, msg.CodesetVersion,
		msg.Timestamp, msg.Lease, rounds.Round{ID: msg.Round}, msg.Type,
		msg.Status, msg.Hidden)

	uuidData, err := json.Marshal(uuid)
	if err != nil {
		return zeroUUID, errors.Errorf("failed to JSON marshal UUID: %+v", err)
	}
	return uuidData, nil
}

// receiveReplyCB is the callback for wasmModel.ReceiveReply. Returns a UUID of
// 0 on error or the JSON marshalled UUID (uint64) on success.
func (m *manager) receiveReplyCB(data []byte) ([]byte, error) {
	var msg wChannels.ReceiveReplyMessage
	err := json.Unmarshal(data, &msg)
	if err != nil {
		return zeroUUID, errors.Errorf(
			"failed to JSON unmarshal %T from main thread: %+v", msg, err)
	}

	uuid := m.model.ReceiveReply(msg.ChannelID, msg.MessageID, msg.ReactionTo,
		msg.Nickname, string(msg.Content), msg.PubKey, msg.DmToken,
		msg.CodesetVersion, msg.Timestamp, msg.Lease,
		rounds.Round{ID: msg.Round}, msg.Type, msg.Status, msg.Hidden)

	uuidData, err := json.Marshal(uuid)
	if err != nil {
		return zeroUUID, errors.Errorf("failed to JSON marshal UUID: %+v", err)
	}
	return uuidData, nil
}

// receiveReactionCB is the callback for wasmModel.ReceiveReaction. Returns a
// UUID of 0 on error or the JSON marshalled UUID (uint64) on success.
func (m *manager) receiveReactionCB(data []byte) ([]byte, error) {
	var msg wChannels.ReceiveReplyMessage
	err := json.Unmarshal(data, &msg)
	if err != nil {
		return zeroUUID, errors.Errorf(
			"failed to JSON unmarshal %T from main thread: %+v", msg, err)
	}

	uuid := m.model.ReceiveReaction(msg.ChannelID, msg.MessageID,
		msg.ReactionTo, msg.Nickname, string(msg.Content), msg.PubKey,
		msg.DmToken, msg.CodesetVersion, msg.Timestamp, msg.Lease,
		rounds.Round{ID: msg.Round}, msg.Type, msg.Status, msg.Hidden)

	uuidData, err := json.Marshal(uuid)
	if err != nil {
		return zeroUUID, errors.Errorf("failed to JSON marshal UUID: %+v", err)
	}
	return uuidData, nil
}

// updateFromUUIDCB is the callback for wasmModel.UpdateFromUUID. Always returns
// nil; meaning, no response is supplied (or expected).
func (m *manager) updateFromUUIDCB(data []byte) ([]byte, error) {
	var msg wChannels.MessageUpdateInfo
	err := json.Unmarshal(data, &msg)
	if err != nil {
		return nil, errors.Errorf(
			"failed to JSON unmarshal %T from main thread: %+v", msg, err)
	}
	var messageID *message.ID
	var timestamp *time.Time
	var round *rounds.Round
	var pinned, hidden *bool
	var status *channels.SentStatus
	if msg.MessageIDSet {
		messageID = &msg.MessageID
	}
	if msg.TimestampSet {
		timestamp = &msg.Timestamp
	}
	if msg.RoundIDSet {
		round = &rounds.Round{ID: msg.RoundID}
	}
	if msg.PinnedSet {
		pinned = &msg.Pinned
	}
	if msg.HiddenSet {
		hidden = &msg.Hidden
	}
	if msg.StatusSet {
		status = &msg.Status
	}

	err = m.model.UpdateFromUUID(
		msg.UUID, messageID, timestamp, round, pinned, hidden, status)
	if err != nil {
		return []byte(err.Error()), nil
	}

	return nil, nil
}

// updateFromMessageIDCB is the callback for wasmModel.UpdateFromMessageID.
// Always returns nil; meaning, no response is supplied (or expected).
func (m *manager) updateFromMessageIDCB(data []byte) ([]byte, error) {
	var msg wChannels.MessageUpdateInfo
	err := json.Unmarshal(data, &msg)
	if err != nil {
		return nil, errors.Errorf(
			"failed to JSON unmarshal %T from main thread: %+v", msg, err)
	}
	var timestamp *time.Time
	var round *rounds.Round
	var pinned, hidden *bool
	var status *channels.SentStatus
	if msg.TimestampSet {
		timestamp = &msg.Timestamp
	}
	if msg.RoundIDSet {
		round = &rounds.Round{ID: msg.RoundID}
	}
	if msg.PinnedSet {
		pinned = &msg.Pinned
	}
	if msg.HiddenSet {
		hidden = &msg.Hidden
	}
	if msg.StatusSet {
		status = &msg.Status
	}

	var ue wChannels.UuidError
	uuid, err := m.model.UpdateFromMessageID(
		msg.MessageID, timestamp, round, pinned, hidden, status)
	if err != nil {
		ue.Error = []byte(err.Error())
	} else {
		ue.UUID = uuid
	}

	data, err = json.Marshal(ue)
	if err != nil {
		return nil, errors.Errorf("failed to JSON marshal %T: %+v", ue, err)
	}

	return data, nil
}

// getMessageCB is the callback for wasmModel.GetMessage. Returns JSON
// marshalled channels.GetMessageMessage. If an error occurs, then Error will
// be set with the error message. Otherwise, Message will be set. Only one field
// will be set.
func (m *manager) getMessageCB(data []byte) ([]byte, error) {
	messageID, err := message.UnmarshalID(data)
	if err != nil {
		return nil, errors.Errorf(
			"failed to JSON unmarshal %T from main thread: %+v", messageID, err)
	}

	reply := wChannels.GetMessageMessage{}

	msg, err := m.model.GetMessage(messageID)
	if err != nil {
		reply.Error = err.Error()
	} else {
		reply.Message = msg
	}

	messageData, err := json.Marshal(reply)
	if err != nil {
		return nil, errors.Errorf("failed to JSON marshal %T from main thread "+
			"for GetMessage reply: %+v", reply, err)
	}
	return messageData, nil
}

// deleteMessageCB is the callback for wasmModel.DeleteMessage. Always returns
// nil; meaning, no response is supplied (or expected).
func (m *manager) deleteMessageCB(data []byte) ([]byte, error) {
	messageID, err := message.UnmarshalID(data)
	if err != nil {
		return nil, errors.Errorf(
			"failed to JSON unmarshal %T from main thread: %+v", messageID, err)
	}

	err = m.model.DeleteMessage(messageID)
	if err != nil {
		return []byte(err.Error()), nil
	}

	return nil, nil
}

// muteUserCB is the callback for wasmModel.MuteUser. Always returns nil;
// meaning, no response is supplied (or expected).
func (m *manager) muteUserCB(data []byte) ([]byte, error) {
	var msg wChannels.MuteUserMessage
	err := json.Unmarshal(data, &msg)
	if err != nil {
		return nil, errors.Errorf(
			"failed to JSON unmarshal %T from main thread: %+v", msg, err)
	}

	channelID := id.ID{}
	err = channelID.UnmarshalJSON(msg.ChannelID)
	if err != nil {
		return nil, err
	}
	m.model.MuteUser(&channelID, msg.PubKey, msg.Unmute)

	return nil, nil
}<|MERGE_RESOLUTION|>--- conflicted
+++ resolved
@@ -79,47 +79,8 @@
 	return []byte{}, nil
 }
 
-<<<<<<< HEAD
-// messageReceivedCallback sends calls to the channels.MessageReceivedCallback
-// in the main thread.
-//
-// storeEncryptionStatus adhere to the channels.MessageReceivedCallback type.
-func (m *manager) messageReceivedCallback(
-	uuid uint64, channelID *id.ID, update bool) {
-	// Package parameters for sending
-	msg := &wChannels.MessageReceivedCallbackMessage{
-		UUID:      uuid,
-		ChannelID: channelID,
-		Update:    update,
-	}
-	data, err := json.Marshal(msg)
-	if err != nil {
-		jww.ERROR.Printf("Could not JSON marshal %T: %+v", msg, err)
-		return
-	}
-
-	// Send it to the main thread
-	m.wtm.SendMessage(wChannels.MessageReceivedCallbackTag, "", data)
-}
-
-// deletedMessageCallback sends calls to the channels.DeletedMessageCallback in
-// the main thread.
-//
-// storeEncryptionStatus adhere to the channels.MessageReceivedCallback type.
-func (m *manager) deletedMessageCallback(messageID message.ID) {
-	m.wtm.SendMessage(wChannels.DeletedMessageCallbackTag, "", messageID.Marshal())
-}
-
-// mutedUserCallback sends calls to the channels.MutedUserCallback in the main
-// thread.
-//
-// storeEncryptionStatus adhere to the channels.MessageReceivedCallback type.
-func (m *manager) mutedUserCallback(
-	channelID *id.ID, pubKey ed25519.PublicKey, unmute bool) {
-=======
 // EventUpdate implements [bindings.ChannelUICallbacks.EventUpdate].
 func (m *manager) EventUpdate(eventType int64, jsonData []byte) {
->>>>>>> 255bd4e3
 	// Package parameters for sending
 	msg := &wChannels.EventUpdateCallbackMessage{
 		EventType: eventType,
@@ -132,11 +93,7 @@
 	}
 
 	// Send it to the main thread
-<<<<<<< HEAD
-	m.wtm.SendMessage(wChannels.MutedUserCallbackTag, "", data)
-=======
-	m.wtm.SendMessage(wChannels.EventUpdateCallbackTag, data)
->>>>>>> 255bd4e3
+	m.wtm.SendMessage(wChannels.EventUpdateCallbackTag, "", data)
 }
 
 // joinChannelCB is the callback for wasmModel.JoinChannel. Always returns nil;
