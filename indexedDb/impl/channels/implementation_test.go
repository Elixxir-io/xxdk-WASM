--- conflicted
+++ resolved
@@ -59,18 +59,10 @@
 			storage.GetLocalStorage().Clear()
 			testMsgId := message.DeriveChannelMessageID(&id.ID{1}, 0, []byte(testString))
 
-<<<<<<< HEAD
-			eventModel, err2 := newWASMModel(testString, c,
+			eventModel, err := newWASMModel(testString, c,
 				dummyReceivedMessageCB, dummyDeletedMessageCB, dummyMutedUserCB)
-			if err2 != nil {
-				t.Fatal(err2)
-=======
-			eventModel, err := newWASMModel(testString, c,
-				dummyReceivedMessageCB, dummyDeletedMessageCB, dummyMutedUserCB,
-				dummyStoreDatabaseName, dummyStoreEncryptionStatus)
-			if err != nil {
-				t.Fatal(err)
->>>>>>> 0d8ea2a5
+			if err != nil {
+				t.Fatal(err)
 			}
 
 			testMsg := buildMessage(id.NewIdFromBytes([]byte(testString), t).Marshal(),
@@ -324,19 +316,10 @@
 		testString := "Test_wasmModel_DuplicateReceives" + cs
 		t.Run(testString, func(t *testing.T) {
 			storage.GetLocalStorage().Clear()
-<<<<<<< HEAD
-			testString := "testHello"
-			eventModel, err2 := newWASMModel(testString, c,
+			eventModel, err := newWASMModel(testString, c,
 				dummyReceivedMessageCB, dummyDeletedMessageCB, dummyMutedUserCB)
-			if err2 != nil {
-				t.Fatal(err2)
-=======
-			eventModel, err := newWASMModel(testString, c,
-				dummyReceivedMessageCB, dummyDeletedMessageCB, dummyMutedUserCB,
-				dummyStoreDatabaseName, dummyStoreEncryptionStatus)
-			if err != nil {
-				t.Fatal(err)
->>>>>>> 0d8ea2a5
+			if err != nil {
+				t.Fatal(err)
 			}
 
 			// Store a test message
@@ -382,18 +365,10 @@
 			storage.GetLocalStorage().Clear()
 			totalMessages := 10
 			expectedMessages := 5
-<<<<<<< HEAD
-			eventModel, err2 := newWASMModel(testString, c,
+			eventModel, err := newWASMModel(testString, c,
 				dummyReceivedMessageCB, dummyDeletedMessageCB, dummyMutedUserCB)
-			if err2 != nil {
-				t.Fatal(err2)
-=======
-			eventModel, err := newWASMModel(testString, c,
-				dummyReceivedMessageCB, dummyDeletedMessageCB, dummyMutedUserCB,
-				dummyStoreDatabaseName, dummyStoreEncryptionStatus)
-			if err != nil {
-				t.Fatal(err)
->>>>>>> 0d8ea2a5
+			if err != nil {
+				t.Fatal(err)
 			}
 
 			// Create a test channel id
@@ -461,18 +436,10 @@
 		t.Run("TestWasmModel_receiveHelper_UniqueIndex"+cs, func(t *testing.T) {
 			storage.GetLocalStorage().Clear()
 			testString := fmt.Sprintf("test_receiveHelper_UniqueIndex_%d", i)
-<<<<<<< HEAD
-			eventModel, err2 := newWASMModel(testString, c,
+			eventModel, err := newWASMModel(testString, c,
 				dummyReceivedMessageCB, dummyDeletedMessageCB, dummyMutedUserCB)
-			if err2 != nil {
-				t.Fatal(err2)
-=======
-			eventModel, err := newWASMModel(testString, c,
-				dummyReceivedMessageCB, dummyDeletedMessageCB, dummyMutedUserCB,
-				dummyStoreDatabaseName, dummyStoreEncryptionStatus)
-			if err != nil {
-				t.Fatal(err)
->>>>>>> 0d8ea2a5
+			if err != nil {
+				t.Fatal(err)
 			}
 
 			// Ensure index is unique
