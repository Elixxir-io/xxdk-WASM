--- conflicted
+++ resolved
@@ -59,21 +59,22 @@
 				t.Fatalf("%+v", err)
 			}
 
-<<<<<<< HEAD
-	testMsg := buildMessage([]byte(testString), testMsgId.Bytes(), nil,
-		testString, []byte(testString), []byte{8, 6, 7, 5}, 0, netTime.Now(),
-		time.Second, 0, 0, false, false, channels.Sent)
-	_, err = eventModel.receiveHelper(testMsg, false)
-	if err != nil {
-		t.Fatalf("%+v", err)
-	}
-
-	msg, err := eventModel.msgIDLookup(testMsgId)
-	if err != nil {
-		t.Fatalf("%+v", err)
-	}
-	if msg.ID == 0 {
-		t.Fatalf("Expected to get a UUID!")
+			testMsg := buildMessage([]byte(testString), testMsgId.Bytes(), nil,
+				testString, []byte(testString), []byte{8, 6, 7, 5}, 0,
+				netTime.Now(), time.Second, 0, 0, false, false, channels.Sent)
+			_, err = eventModel.receiveHelper(testMsg, false)
+			if err != nil {
+				t.Fatalf("%+v", err)
+			}
+
+			msg, err := eventModel.msgIDLookup(testMsgId)
+			if err != nil {
+				t.Fatalf("%+v", err)
+			}
+			if msg.ID == 0 {
+				t.Fatalf("Expected to get a UUID!")
+			}
+		})
 	}
 }
 
@@ -121,36 +122,9 @@
 	}
 }
 
-// Test wasmModel.UpdateFromUUID happy path and ensure fields don't change.
-func Test_wasmModel_UpdateFromUUID(t *testing.T) {
-	storage.GetLocalStorage().Clear()
-	testString := "test"
-	testMsgId := channel.MakeMessageID([]byte(testString), &id.ID{1})
-	eventModel, err := newWASMModel(testString, nil, dummyCallback)
-=======
-			testMsg := buildMessage([]byte(testString), testMsgId.Bytes(), nil,
-				testString, []byte(testString), []byte{8, 6, 7, 5}, 0, netTime.Now(),
-				time.Second, 0, 0, channels.Sent)
-			_, err = eventModel.receiveHelper(testMsg, false)
-			if err != nil {
-				t.Fatalf("%+v", err)
-			}
-
-			uuid, err := eventModel.msgIDLookup(testMsgId)
-			if err != nil {
-				t.Fatalf("%+v", err)
-			}
-			if uuid == 0 {
-				t.Fatalf("Expected to get a UUID!")
-			}
-		})
-	}
-}
-
 // Test wasmModel.UpdateSentStatus happy path and ensure fields don't change.
 func Test_wasmModel_UpdateSentStatus(t *testing.T) {
 	cipher, err := cryptoChannel.NewCipher([]byte("testpass"), []byte("testsalt"), 128, csprng.NewSystemRNG())
->>>>>>> 8f3ed6e1
 	if err != nil {
 		t.Fatalf("Failed to create cipher")
 	}
@@ -168,25 +142,14 @@
 				t.Fatalf("%+v", err)
 			}
 
-<<<<<<< HEAD
-	// Store a test message
-	testMsg := buildMessage([]byte(testString), testMsgId.Bytes(), nil,
-		testString, []byte(testString), []byte{8, 6, 7, 5}, 0, netTime.Now(),
-		time.Second, 0, 0, false, false, channels.Sent)
-	uuid, err := eventModel.receiveHelper(testMsg, false)
-	if err != nil {
-		t.Fatalf("%+v", err)
-	}
-=======
 			// Store a test message
 			testMsg := buildMessage([]byte(testString), testMsgId.Bytes(), nil,
 				testString, []byte(testString), []byte{8, 6, 7, 5}, 0, netTime.Now(),
-				time.Second, 0, 0, channels.Sent)
+				time.Second, 0, 0, false, false, channels.Sent)
 			uuid, err := eventModel.receiveHelper(testMsg, false)
 			if err != nil {
 				t.Fatalf("%+v", err)
 			}
->>>>>>> 8f3ed6e1
 
 			// Ensure one message is stored
 			results, err := indexedDb.Dump(eventModel.db, messageStoreName)
@@ -197,17 +160,10 @@
 				t.Fatalf("Expected 1 message to exist")
 			}
 
-<<<<<<< HEAD
-	// Update the sentStatus
-	expectedStatus := channels.Failed
-	eventModel.UpdateFromUUID(uuid, nil, nil,
-		nil, nil, nil, &expectedStatus)
-=======
 			// Update the sentStatus
 			expectedStatus := channels.Failed
-			eventModel.UpdateSentStatus(uuid, testMsgId, netTime.Now(),
-				rounds.Round{ID: 8675309}, expectedStatus)
->>>>>>> 8f3ed6e1
+			eventModel.UpdateFromUUID(
+				uuid, nil, nil, nil, nil, nil, &expectedStatus)
 
 			// Check the resulting status
 			results, err = indexedDb.Dump(eventModel.db, messageStoreName)
@@ -304,21 +260,6 @@
 				t.Fatalf("%+v", err)
 			}
 
-<<<<<<< HEAD
-	uuids := make([]uint64, 10)
-
-	for i := 0; i < 10; i++ {
-		// Store a test message
-		channelID := id.NewIdFromBytes([]byte(testString), t)
-		msgID := channel.MessageID{}
-		copy(msgID[:], testString+fmt.Sprintf("%d", i))
-		rnd := rounds.Round{ID: id.Round(42)}
-		uuid := eventModel.ReceiveMessage(channelID, msgID, "test",
-			testString+fmt.Sprintf("%d", i), []byte{8, 6, 7, 5}, 0,
-			netTime.Now(), time.Hour, rnd, 0, channels.Sent, false)
-		uuids[i] = uuid
-	}
-=======
 			uuids := make([]uint64, 10)
 
 			for i := 0; i < 10; i++ {
@@ -329,10 +270,9 @@
 				rnd := rounds.Round{ID: id.Round(42)}
 				uuid := eventModel.ReceiveMessage(channelID, msgID, "test",
 					testString+fmt.Sprintf("%d", i), []byte{8, 6, 7, 5}, 0,
-					netTime.Now(), time.Hour, rnd, 0, channels.Sent)
+					netTime.Now(), time.Hour, rnd, 0, channels.Sent, false)
 				uuids[i] = uuid
 			}
->>>>>>> 8f3ed6e1
 
 			for i := 0; i < 10; i++ {
 				for j := i + 1; j < 10; j++ {
@@ -365,21 +305,6 @@
 				t.Fatalf("%+v", err)
 			}
 
-<<<<<<< HEAD
-	uuids := make([]uint64, 10)
-
-	msgID := channel.MessageID{}
-	copy(msgID[:], testString)
-	for i := 0; i < 10; i++ {
-		// Store a test message
-		channelID := id.NewIdFromBytes([]byte(testString), t)
-		rnd := rounds.Round{ID: id.Round(42)}
-		uuid := eventModel.ReceiveMessage(channelID, msgID, "test",
-			testString+fmt.Sprintf("%d", i), []byte{8, 6, 7, 5}, 0,
-			netTime.Now(), time.Hour, rnd, 0, channels.Sent, false)
-		uuids[i] = uuid
-	}
-=======
 			uuids := make([]uint64, 10)
 
 			msgID := channel.MessageID{}
@@ -390,10 +315,9 @@
 				rnd := rounds.Round{ID: id.Round(42)}
 				uuid := eventModel.ReceiveMessage(channelID, msgID, "test",
 					testString+fmt.Sprintf("%d", i), []byte{8, 6, 7, 5}, 0,
-					netTime.Now(), time.Hour, rnd, 0, channels.Sent)
+					netTime.Now(), time.Hour, rnd, 0, channels.Sent, false)
 				uuids[i] = uuid
 			}
->>>>>>> 8f3ed6e1
 
 			for i := 0; i < 10; i++ {
 				for j := i + 1; j < 10; j++ {
@@ -405,7 +329,6 @@
 			}
 		})
 	}
-
 }
 
 // Happy path: Inserts many messages, deletes some, and checks that the final
@@ -444,19 +367,11 @@
 					thisChannel = keepChannel
 				}
 
-<<<<<<< HEAD
-		testMsgId := channel.MakeMessageID([]byte(testStr), &id.ID{1})
-		eventModel.ReceiveMessage(thisChannel, testMsgId, testStr, testStr,
-			[]byte{8, 6, 7, 5}, 0, netTime.Now(), time.Second,
-			rounds.Round{ID: id.Round(0)}, 0, channels.Sent, false)
-	}
-=======
 				testMsgId := channel.MakeMessageID([]byte(testStr), &id.ID{1})
 				eventModel.ReceiveMessage(thisChannel, testMsgId, testStr, testStr,
 					[]byte{8, 6, 7, 5}, 0, netTime.Now(), time.Second,
-					rounds.Round{ID: id.Round(0)}, 0, channels.Sent)
-			}
->>>>>>> 8f3ed6e1
+					rounds.Round{ID: id.Round(0)}, 0, channels.Sent, false)
+			}
 
 			// Check pre-results
 			result, err := indexedDb.Dump(eventModel.db, messageStoreName)
@@ -525,27 +440,15 @@
 				t.Fatal(err2)
 			}
 
-<<<<<<< HEAD
-	// First message insert should succeed
-	testMsgId := channel.MakeMessageID([]byte(testString), &id.ID{1})
-	testMsg := buildMessage([]byte(testString), testMsgId.Bytes(), nil,
-		testString, []byte(testString), []byte{8, 6, 7, 5}, 0, netTime.Now(),
-		time.Second, 0, 0, false, false, channels.Sent)
-	_, err = eventModel.receiveHelper(testMsg, false)
-	if err != nil {
-		t.Fatal(err)
-	}
-=======
 			// First message insert should succeed
 			testMsgId := channel.MakeMessageID([]byte(testString), &id.ID{1})
 			testMsg := buildMessage([]byte(testString), testMsgId.Bytes(), nil,
-				testString, []byte(testString), []byte{8, 6, 7, 5}, 0, netTime.Now(),
-				time.Second, 0, 0, channels.Sent)
+				testString, []byte(testString), []byte{8, 6, 7, 5}, 0,
+				netTime.Now(), time.Second, 0, 0, false, false, channels.Sent)
 			_, err = eventModel.receiveHelper(testMsg, false)
 			if err != nil {
 				t.Fatal(err)
 			}
->>>>>>> 8f3ed6e1
 
 			// The duplicate entry won't fail, but it just silently shouldn't happen
 			_, err = eventModel.receiveHelper(testMsg, false)
@@ -560,27 +463,15 @@
 				t.Fatalf("Expected only a single message, got %d", len(results))
 			}
 
-<<<<<<< HEAD
-	// Now insert a message with a different message ID from the first
-	testMsgId2 := channel.MakeMessageID([]byte(testString), &id.ID{2})
-	testMsg = buildMessage([]byte(testString), testMsgId2.Bytes(), nil,
-		testString, []byte(testString), []byte{8, 6, 7, 5}, 0, netTime.Now(),
-		time.Second, 0, 0, false, false, channels.Sent)
-	primaryKey, err := eventModel.receiveHelper(testMsg, false)
-	if err != nil {
-		t.Fatal(err)
-	}
-=======
 			// Now insert a message with a different message ID from the first
 			testMsgId2 := channel.MakeMessageID([]byte(testString), &id.ID{2})
 			testMsg = buildMessage([]byte(testString), testMsgId2.Bytes(), nil,
-				testString, []byte(testString), []byte{8, 6, 7, 5}, 0, netTime.Now(),
-				time.Second, 0, 0, channels.Sent)
+				testString, []byte(testString), []byte{8, 6, 7, 5}, 0,
+				netTime.Now(), time.Second, 0, 0, false, false, channels.Sent)
 			primaryKey, err := eventModel.receiveHelper(testMsg, false)
 			if err != nil {
 				t.Fatal(err)
 			}
->>>>>>> 8f3ed6e1
 
 			// Except this time, we update the second entry to have the same
 			// message ID as the first
