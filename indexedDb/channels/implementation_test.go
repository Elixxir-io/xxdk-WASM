////////////////////////////////////////////////////////////////////////////////
// Copyright © 2022 xx foundation                                             //
//                                                                            //
// Use of this source code is governed by a license that can be found in the  //
// LICENSE file.                                                              //
////////////////////////////////////////////////////////////////////////////////

//go:build js && wasm

package channels

import (
	"encoding/json"
	"fmt"
	"os"
	"strconv"
	"testing"
	"time"

	"github.com/hack-pad/go-indexeddb/idb"
	"gitlab.com/elixxir/xxdk-wasm/indexedDb"
	"gitlab.com/elixxir/xxdk-wasm/storage"
	"gitlab.com/xx_network/crypto/csprng"
	"gitlab.com/xx_network/primitives/netTime"

	jww "github.com/spf13/jwalterweatherman"
	"gitlab.com/elixxir/client/v4/channels"
	"gitlab.com/elixxir/client/v4/cmix/rounds"
	cryptoBroadcast "gitlab.com/elixxir/crypto/broadcast"
	cryptoChannel "gitlab.com/elixxir/crypto/channel"
	"gitlab.com/elixxir/crypto/message"
	"gitlab.com/xx_network/primitives/id"
)

func TestMain(m *testing.M) {
	jww.SetStdoutThreshold(jww.LevelDebug)
	os.Exit(m.Run())
}

func dummyCallback(uint64, *id.ID, bool) {}

// Happy path, insert message and look it up
func TestWasmModel_msgIDLookup(t *testing.T) {
	cipher, err := cryptoChannel.NewCipher([]byte("testpass"), []byte("testsalt"), 128, csprng.NewSystemRNG())
	if err != nil {
		t.Fatalf("Failed to create cipher")
	}
	for _, c := range []cryptoChannel.Cipher{nil, cipher} {
		cs := ""
		if cipher != nil {
			cs = "_withCipher"
		}
		t.Run(fmt.Sprintf("TestWasmModel_msgIDLookup%s", cs), func(t *testing.T) {

			storage.GetLocalStorage().Clear()
			testString := "test"
			testMsgId := message.DeriveChannelMessageID(&id.ID{1},
				0, []byte(testString))
			eventModel, err := newWASMModel(testString, c, dummyCallback)
			if err != nil {
				t.Fatalf("%+v", err)
			}

			testMsg := buildMessage([]byte(testString), testMsgId.Bytes(), nil,
<<<<<<< HEAD
				testString, []byte(testString), []byte{8, 6, 7, 5}, 0, 0, netTime.Now(),
				time.Second, 0, 0, channels.Sent)
=======
				testString, []byte(testString), []byte{8, 6, 7, 5}, 0,
				netTime.Now(), time.Second, 0, 0, false, false, channels.Sent)
>>>>>>> 910435f1
			_, err = eventModel.receiveHelper(testMsg, false)
			if err != nil {
				t.Fatalf("%+v", err)
			}

			msg, err := eventModel.msgIDLookup(testMsgId)
			if err != nil {
				t.Fatalf("%+v", err)
			}
			if msg.ID == 0 {
				t.Fatalf("Expected to get a UUID!")
			}
		})
	}
}

// Happy path, insert message and delete it
func TestWasmModel_DeleteMessage(t *testing.T) {
	storage.GetLocalStorage().Clear()
	testString := "test"
	testMsgId := channel.MakeMessageID([]byte(testString), &id.ID{1})
	eventModel, err := newWASMModel(testString, nil, dummyCallback)
	if err != nil {
		t.Fatalf("%+v", err)
	}

	// Insert a message
	testMsg := buildMessage([]byte(testString), testMsgId.Bytes(), nil,
		testString, []byte(testString), []byte{8, 6, 7, 5}, 0, netTime.Now(),
		time.Second, 0, 0, false, false, channels.Sent)
	_, err = eventModel.receiveHelper(testMsg, false)
	if err != nil {
		t.Fatalf("%+v", err)
	}

	// Check the resulting status
	results, err := indexedDb.Dump(eventModel.db, messageStoreName)
	if err != nil {
		t.Fatalf("%+v", err)
	}
	if len(results) != 1 {
		t.Fatalf("Expected 1 message to exist")
	}

	// Delete the message
	err = eventModel.DeleteMessage(testMsgId)
	if err != nil {
		t.Fatalf("%+v", err)
	}

	// Check the resulting status
	results, err = indexedDb.Dump(eventModel.db, messageStoreName)
	if err != nil {
		t.Fatalf("%+v", err)
	}
	if len(results) != 0 {
		t.Fatalf("Expected no messages to exist")
	}
}

// Test wasmModel.UpdateSentStatus happy path and ensure fields don't change.
func Test_wasmModel_UpdateSentStatus(t *testing.T) {
	cipher, err := cryptoChannel.NewCipher([]byte("testpass"), []byte("testsalt"), 128, csprng.NewSystemRNG())
	if err != nil {
		t.Fatalf("Failed to create cipher")
	}
	for _, c := range []cryptoChannel.Cipher{nil, cipher} {
		cs := ""
		if cipher != nil {
			cs = "_withCipher"
		}
		t.Run(fmt.Sprintf("Test_wasmModel_UpdateSentStatus%s", cs), func(t *testing.T) {
			storage.GetLocalStorage().Clear()
			testString := "test"
			testMsgId := message.DeriveChannelMessageID(&id.ID{1},
				0, []byte(testString))
			eventModel, err := newWASMModel(testString, c, dummyCallback)
			if err != nil {
				t.Fatalf("%+v", err)
			}

			// Store a test message
			testMsg := buildMessage([]byte(testString), testMsgId.Bytes(), nil,
<<<<<<< HEAD
				testString, []byte(testString), []byte{8, 6, 7, 5}, 0, 0, netTime.Now(),
				time.Second, 0, 0, channels.Sent)
=======
				testString, []byte(testString), []byte{8, 6, 7, 5}, 0, netTime.Now(),
				time.Second, 0, 0, false, false, channels.Sent)
>>>>>>> 910435f1
			uuid, err := eventModel.receiveHelper(testMsg, false)
			if err != nil {
				t.Fatalf("%+v", err)
			}

			// Ensure one message is stored
			results, err := indexedDb.Dump(eventModel.db, messageStoreName)
			if err != nil {
				t.Fatalf("%+v", err)
			}
			if len(results) != 1 {
				t.Fatalf("Expected 1 message to exist")
			}

			// Update the sentStatus
			expectedStatus := channels.Failed
			eventModel.UpdateFromUUID(
				uuid, nil, nil, nil, nil, nil, &expectedStatus)

			// Check the resulting status
			results, err = indexedDb.Dump(eventModel.db, messageStoreName)
			if err != nil {
				t.Fatalf("%+v", err)
			}
			if len(results) != 1 {
				t.Fatalf("Expected 1 message to exist")
			}
			resultMsg := &Message{}
			err = json.Unmarshal([]byte(results[0]), resultMsg)
			if err != nil {
				t.Fatalf("%+v", err)
			}
			if resultMsg.Status != uint8(expectedStatus) {
				t.Fatalf("Unexpected Status: %v", resultMsg.Status)
			}

			// Make sure other fields didn't change
			if resultMsg.Nickname != testString {
				t.Fatalf("Unexpected Nickname: %v", resultMsg.Nickname)
			}
		})
	}
}

// Smoke test wasmModel.JoinChannel/wasmModel.LeaveChannel happy paths.
func Test_wasmModel_JoinChannel_LeaveChannel(t *testing.T) {
	cipher, err := cryptoChannel.NewCipher([]byte("testpass"), []byte("testsalt"), 128, csprng.NewSystemRNG())
	if err != nil {
		t.Fatalf("Failed to create cipher")
	}
	for _, c := range []cryptoChannel.Cipher{nil, cipher} {
		cs := ""
		if cipher != nil {
			cs = "_withCipher"
		}
		t.Run(fmt.Sprintf("Test_wasmModel_JoinChannel_LeaveChannel%s", cs), func(t *testing.T) {
			storage.GetLocalStorage().Clear()
			eventModel, err := newWASMModel("test", c, dummyCallback)
			if err != nil {
				t.Fatalf("%+v", err)
			}

			testChannel := &cryptoBroadcast.Channel{
				ReceptionID: id.NewIdFromString("test", id.Generic, t),
				Name:        "test",
				Description: "test",
				Salt:        nil,
			}
			testChannel2 := &cryptoBroadcast.Channel{
				ReceptionID: id.NewIdFromString("test2", id.Generic, t),
				Name:        "test2",
				Description: "test2",
				Salt:        nil,
			}
			eventModel.JoinChannel(testChannel)
			eventModel.JoinChannel(testChannel2)
			results, err := indexedDb.Dump(eventModel.db, channelsStoreName)
			if err != nil {
				t.Fatalf("%+v", err)
			}
			if len(results) != 2 {
				t.Fatalf("Expected 2 channels to exist")
			}
			eventModel.LeaveChannel(testChannel.ReceptionID)
			results, err = indexedDb.Dump(eventModel.db, channelsStoreName)
			if err != nil {
				t.Fatalf("%+v", err)
			}
			if len(results) != 1 {
				t.Fatalf("Expected 1 channels to exist")
			}
		})
	}
}

// Test UUID gets returned when different messages are added.
func Test_wasmModel_UUIDTest(t *testing.T) {
	cipher, err := cryptoChannel.NewCipher([]byte("testpass"), []byte("testsalt"), 128, csprng.NewSystemRNG())
	if err != nil {
		t.Fatalf("Failed to create cipher")
	}
	for _, c := range []cryptoChannel.Cipher{nil, cipher} {
		cs := ""
		if cipher != nil {
			cs = "_withCipher"
		}
		t.Run(fmt.Sprintf("Test_wasmModel_UUIDTest%s", cs), func(t *testing.T) {
			storage.GetLocalStorage().Clear()
			testString := "testHello"
			eventModel, err := newWASMModel(testString, c, dummyCallback)
			if err != nil {
				t.Fatalf("%+v", err)
			}

			uuids := make([]uint64, 10)

			for i := 0; i < 10; i++ {
				// Store a test message
				channelID := id.NewIdFromBytes([]byte(testString), t)
				msgID := message.ID{}
				copy(msgID[:], testString+fmt.Sprintf("%d", i))
				rnd := rounds.Round{ID: id.Round(42)}
				uuid := eventModel.ReceiveMessage(channelID, msgID, "test",
<<<<<<< HEAD
					testString+fmt.Sprintf("%d", i), []byte{8, 6, 7, 5}, 0, 0,
					netTime.Now(), time.Hour, rnd, 0, channels.Sent)
=======
					testString+fmt.Sprintf("%d", i), []byte{8, 6, 7, 5}, 0,
					netTime.Now(), time.Hour, rnd, 0, channels.Sent, false)
>>>>>>> 910435f1
				uuids[i] = uuid
			}

			for i := 0; i < 10; i++ {
				for j := i + 1; j < 10; j++ {
					if uuids[i] == uuids[j] {
						t.Fatalf("uuid failed: %d[%d] == %d[%d]",
							uuids[i], i, uuids[j], j)
					}
				}
			}
		})
	}
}

// Tests if the same message ID being sent always returns the same UUID.
func Test_wasmModel_DuplicateReceives(t *testing.T) {
	cipher, err := cryptoChannel.NewCipher([]byte("testpass"), []byte("testsalt"), 128, csprng.NewSystemRNG())
	if err != nil {
		t.Fatalf("Failed to create cipher")
	}
	for _, c := range []cryptoChannel.Cipher{nil, cipher} {
		cs := ""
		if cipher != nil {
			cs = "_withCipher"
		}
		t.Run(fmt.Sprintf("Test_wasmModel_DuplicateReceives%s", cs), func(t *testing.T) {
			storage.GetLocalStorage().Clear()
			testString := "testHello"
			eventModel, err := newWASMModel(testString, c, dummyCallback)
			if err != nil {
				t.Fatalf("%+v", err)
			}

			uuids := make([]uint64, 10)

			msgID := message.ID{}
			copy(msgID[:], testString)
			for i := 0; i < 10; i++ {
				// Store a test message
				channelID := id.NewIdFromBytes([]byte(testString), t)
				rnd := rounds.Round{ID: id.Round(42)}
				uuid := eventModel.ReceiveMessage(channelID, msgID, "test",
<<<<<<< HEAD
					testString+fmt.Sprintf("%d", i), []byte{8, 6, 7, 5}, 0, 0,
					netTime.Now(), time.Hour, rnd, 0, channels.Sent)
=======
					testString+fmt.Sprintf("%d", i), []byte{8, 6, 7, 5}, 0,
					netTime.Now(), time.Hour, rnd, 0, channels.Sent, false)
>>>>>>> 910435f1
				uuids[i] = uuid
			}

			for i := 0; i < 10; i++ {
				for j := i + 1; j < 10; j++ {
					if uuids[i] != uuids[j] {
						t.Fatalf("uuid failed: %d[%d] != %d[%d]",
							uuids[i], i, uuids[j], j)
					}
				}
			}
		})
	}
}

// Happy path: Inserts many messages, deletes some, and checks that the final
// result is as expected.
func Test_wasmModel_deleteMsgByChannel(t *testing.T) {
	cipher, err := cryptoChannel.NewCipher([]byte("testpass"), []byte("testsalt"), 128, csprng.NewSystemRNG())
	if err != nil {
		t.Fatalf("Failed to create cipher")
	}
	for _, c := range []cryptoChannel.Cipher{nil, cipher} {
		cs := ""
		if cipher != nil {
			cs = "_withCipher"
		}
		t.Run(fmt.Sprintf("Test_wasmModel_deleteMsgByChannel%s", cs), func(t *testing.T) {
			storage.GetLocalStorage().Clear()
			testString := "test_deleteMsgByChannel"
			totalMessages := 10
			expectedMessages := 5
			eventModel, err := newWASMModel(testString, c, dummyCallback)
			if err != nil {
				t.Fatalf("%+v", err)
			}

			// Create a test channel id
			deleteChannel := id.NewIdFromString("deleteMe", id.Generic, t)
			keepChannel := id.NewIdFromString("dontDeleteMe", id.Generic, t)

			// Store some test messages
			for i := 0; i < totalMessages; i++ {
				testStr := testString + strconv.Itoa(i)

				// Interleave the channel id to ensure cursor is behaving intelligently
				thisChannel := deleteChannel
				if i%2 == 0 {
					thisChannel = keepChannel
				}

				testMsgId := message.DeriveChannelMessageID(
					&id.ID{1}, 0, []byte(testStr))
				eventModel.ReceiveMessage(thisChannel, testMsgId, testStr, testStr,
<<<<<<< HEAD
					[]byte{8, 6, 7, 5}, 0, 0, netTime.Now(), time.Second,
					rounds.Round{ID: id.Round(0)}, 0, channels.Sent)
=======
					[]byte{8, 6, 7, 5}, 0, netTime.Now(), time.Second,
					rounds.Round{ID: id.Round(0)}, 0, channels.Sent, false)
>>>>>>> 910435f1
			}

			// Check pre-results
			result, err := indexedDb.Dump(eventModel.db, messageStoreName)
			if err != nil {
				t.Fatalf("%+v", err)
			}
			if len(result) != totalMessages {
				t.Errorf("Expected %d messages, got %d", totalMessages, len(result))
			}

			// Do delete
			err = eventModel.deleteMsgByChannel(deleteChannel)
			if err != nil {
				t.Error(err)
			}

			// Check final results
			result, err = indexedDb.Dump(eventModel.db, messageStoreName)
			if err != nil {
				t.Fatalf("%+v", err)
			}
			if len(result) != expectedMessages {
				t.Errorf("Expected %d messages, got %d", expectedMessages, len(result))
			}
		})
	}
}

// This test is designed to prove the behavior of unique indexes.
// Inserts will not fail, they simply will not happen.
func TestWasmModel_receiveHelper_UniqueIndex(t *testing.T) {
	cipher, err := cryptoChannel.NewCipher([]byte("testpass"), []byte("testsalt"), 128, csprng.NewSystemRNG())
	if err != nil {
		t.Fatalf("Failed to create cipher")
	}
	for i, c := range []cryptoChannel.Cipher{nil, cipher} {
		cs := ""
		if cipher != nil {
			cs = "_withCipher"
		}
		t.Run(fmt.Sprintf("TestWasmModel_receiveHelper_UniqueIndex%s", cs), func(t *testing.T) {
			storage.GetLocalStorage().Clear()
			testString := fmt.Sprintf("test_receiveHelper_UniqueIndex_%d", i)
			eventModel, err := newWASMModel(testString, c, dummyCallback)
			if err != nil {
				t.Fatal(err)
			}

			// Ensure index is unique
			txn, err := eventModel.db.Transaction(
				idb.TransactionReadOnly, messageStoreName)
			if err != nil {
				t.Fatal(err)
			}
			store, err := txn.ObjectStore(messageStoreName)
			if err != nil {
				t.Fatal(err)
			}
			idx, err := store.Index(messageStoreMessageIndex)
			if err != nil {
				t.Fatal(err)
			}
			if isUnique, err2 := idx.Unique(); !isUnique {
				t.Fatalf("Index is not unique!")
			} else if err2 != nil {
				t.Fatal(err2)
			}

			// First message insert should succeed
			testMsgId := message.DeriveChannelMessageID(&id.ID{1},
				0, []byte(testString))
			testMsg := buildMessage([]byte(testString), testMsgId.Bytes(), nil,
<<<<<<< HEAD
				testString, []byte(testString), []byte{8, 6, 7, 5}, 0, 0, netTime.Now(),
				time.Second, 0, 0, channels.Sent)
=======
				testString, []byte(testString), []byte{8, 6, 7, 5}, 0,
				netTime.Now(), time.Second, 0, 0, false, false, channels.Sent)
>>>>>>> 910435f1
			_, err = eventModel.receiveHelper(testMsg, false)
			if err != nil {
				t.Fatal(err)
			}

			// The duplicate entry won't fail, but it just silently shouldn't happen
			_, err = eventModel.receiveHelper(testMsg, false)
			if err != nil {
				t.Fatalf("%+v", err)
			}
			results, err := indexedDb.Dump(eventModel.db, messageStoreName)
			if err != nil {
				t.Fatalf("%+v", err)
			}
			if len(results) != 1 {
				t.Fatalf("Expected only a single message, got %d", len(results))
			}

			// Now insert a message with a different message ID from the first
			testMsgId2 := message.DeriveChannelMessageID(&id.ID{1},
				0, []byte(testString))
			testMsg = buildMessage([]byte(testString), testMsgId2.Bytes(), nil,
<<<<<<< HEAD
				testString, []byte(testString), []byte{8, 6, 7, 5}, 0, 0, netTime.Now(),
				time.Second, 0, 0, channels.Sent)
=======
				testString, []byte(testString), []byte{8, 6, 7, 5}, 0,
				netTime.Now(), time.Second, 0, 0, false, false, channels.Sent)
>>>>>>> 910435f1
			primaryKey, err := eventModel.receiveHelper(testMsg, false)
			if err != nil {
				t.Fatal(err)
			}

			// Except this time, we update the second entry to have the same
			// message ID as the first
			testMsg.ID = primaryKey
			testMsg.MessageID = testMsgId.Bytes()
			_, err = eventModel.receiveHelper(testMsg, true)
			if err != nil {
				t.Fatal(err)
			}

			// The update to duplicate message ID won't fail,
			// but it just silently shouldn't happen
			results, err = indexedDb.Dump(eventModel.db, messageStoreName)
			if err != nil {
				t.Fatalf("%+v", err)
			}
			// TODO: Convert JSON to Message, ensure Message ID fields differ

		})
	}
}<|MERGE_RESOLUTION|>--- conflicted
+++ resolved
@@ -12,23 +12,22 @@
 import (
 	"encoding/json"
 	"fmt"
-	"os"
-	"strconv"
-	"testing"
-	"time"
-
 	"github.com/hack-pad/go-indexeddb/idb"
 	"gitlab.com/elixxir/xxdk-wasm/indexedDb"
 	"gitlab.com/elixxir/xxdk-wasm/storage"
 	"gitlab.com/xx_network/crypto/csprng"
 	"gitlab.com/xx_network/primitives/netTime"
+	"os"
+	"strconv"
+	"testing"
+	"time"
 
 	jww "github.com/spf13/jwalterweatherman"
 	"gitlab.com/elixxir/client/v4/channels"
 	"gitlab.com/elixxir/client/v4/cmix/rounds"
 	cryptoBroadcast "gitlab.com/elixxir/crypto/broadcast"
+	"gitlab.com/elixxir/crypto/channel"
 	cryptoChannel "gitlab.com/elixxir/crypto/channel"
-	"gitlab.com/elixxir/crypto/message"
 	"gitlab.com/xx_network/primitives/id"
 )
 
@@ -54,21 +53,15 @@
 
 			storage.GetLocalStorage().Clear()
 			testString := "test"
-			testMsgId := message.DeriveChannelMessageID(&id.ID{1},
-				0, []byte(testString))
+			testMsgId := channel.MakeMessageID([]byte(testString), &id.ID{1})
 			eventModel, err := newWASMModel(testString, c, dummyCallback)
 			if err != nil {
 				t.Fatalf("%+v", err)
 			}
 
 			testMsg := buildMessage([]byte(testString), testMsgId.Bytes(), nil,
-<<<<<<< HEAD
-				testString, []byte(testString), []byte{8, 6, 7, 5}, 0, 0, netTime.Now(),
-				time.Second, 0, 0, channels.Sent)
-=======
 				testString, []byte(testString), []byte{8, 6, 7, 5}, 0,
 				netTime.Now(), time.Second, 0, 0, false, false, channels.Sent)
->>>>>>> 910435f1
 			_, err = eventModel.receiveHelper(testMsg, false)
 			if err != nil {
 				t.Fatalf("%+v", err)
@@ -143,8 +136,7 @@
 		t.Run(fmt.Sprintf("Test_wasmModel_UpdateSentStatus%s", cs), func(t *testing.T) {
 			storage.GetLocalStorage().Clear()
 			testString := "test"
-			testMsgId := message.DeriveChannelMessageID(&id.ID{1},
-				0, []byte(testString))
+			testMsgId := channel.MakeMessageID([]byte(testString), &id.ID{1})
 			eventModel, err := newWASMModel(testString, c, dummyCallback)
 			if err != nil {
 				t.Fatalf("%+v", err)
@@ -152,13 +144,8 @@
 
 			// Store a test message
 			testMsg := buildMessage([]byte(testString), testMsgId.Bytes(), nil,
-<<<<<<< HEAD
-				testString, []byte(testString), []byte{8, 6, 7, 5}, 0, 0, netTime.Now(),
-				time.Second, 0, 0, channels.Sent)
-=======
 				testString, []byte(testString), []byte{8, 6, 7, 5}, 0, netTime.Now(),
 				time.Second, 0, 0, false, false, channels.Sent)
->>>>>>> 910435f1
 			uuid, err := eventModel.receiveHelper(testMsg, false)
 			if err != nil {
 				t.Fatalf("%+v", err)
@@ -278,17 +265,12 @@
 			for i := 0; i < 10; i++ {
 				// Store a test message
 				channelID := id.NewIdFromBytes([]byte(testString), t)
-				msgID := message.ID{}
+				msgID := channel.MessageID{}
 				copy(msgID[:], testString+fmt.Sprintf("%d", i))
 				rnd := rounds.Round{ID: id.Round(42)}
 				uuid := eventModel.ReceiveMessage(channelID, msgID, "test",
-<<<<<<< HEAD
-					testString+fmt.Sprintf("%d", i), []byte{8, 6, 7, 5}, 0, 0,
-					netTime.Now(), time.Hour, rnd, 0, channels.Sent)
-=======
 					testString+fmt.Sprintf("%d", i), []byte{8, 6, 7, 5}, 0,
 					netTime.Now(), time.Hour, rnd, 0, channels.Sent, false)
->>>>>>> 910435f1
 				uuids[i] = uuid
 			}
 
@@ -325,20 +307,15 @@
 
 			uuids := make([]uint64, 10)
 
-			msgID := message.ID{}
+			msgID := channel.MessageID{}
 			copy(msgID[:], testString)
 			for i := 0; i < 10; i++ {
 				// Store a test message
 				channelID := id.NewIdFromBytes([]byte(testString), t)
 				rnd := rounds.Round{ID: id.Round(42)}
 				uuid := eventModel.ReceiveMessage(channelID, msgID, "test",
-<<<<<<< HEAD
-					testString+fmt.Sprintf("%d", i), []byte{8, 6, 7, 5}, 0, 0,
-					netTime.Now(), time.Hour, rnd, 0, channels.Sent)
-=======
 					testString+fmt.Sprintf("%d", i), []byte{8, 6, 7, 5}, 0,
 					netTime.Now(), time.Hour, rnd, 0, channels.Sent, false)
->>>>>>> 910435f1
 				uuids[i] = uuid
 			}
 
@@ -390,16 +367,10 @@
 					thisChannel = keepChannel
 				}
 
-				testMsgId := message.DeriveChannelMessageID(
-					&id.ID{1}, 0, []byte(testStr))
+				testMsgId := channel.MakeMessageID([]byte(testStr), &id.ID{1})
 				eventModel.ReceiveMessage(thisChannel, testMsgId, testStr, testStr,
-<<<<<<< HEAD
-					[]byte{8, 6, 7, 5}, 0, 0, netTime.Now(), time.Second,
-					rounds.Round{ID: id.Round(0)}, 0, channels.Sent)
-=======
 					[]byte{8, 6, 7, 5}, 0, netTime.Now(), time.Second,
 					rounds.Round{ID: id.Round(0)}, 0, channels.Sent, false)
->>>>>>> 910435f1
 			}
 
 			// Check pre-results
@@ -470,16 +441,10 @@
 			}
 
 			// First message insert should succeed
-			testMsgId := message.DeriveChannelMessageID(&id.ID{1},
-				0, []byte(testString))
+			testMsgId := channel.MakeMessageID([]byte(testString), &id.ID{1})
 			testMsg := buildMessage([]byte(testString), testMsgId.Bytes(), nil,
-<<<<<<< HEAD
-				testString, []byte(testString), []byte{8, 6, 7, 5}, 0, 0, netTime.Now(),
-				time.Second, 0, 0, channels.Sent)
-=======
 				testString, []byte(testString), []byte{8, 6, 7, 5}, 0,
 				netTime.Now(), time.Second, 0, 0, false, false, channels.Sent)
->>>>>>> 910435f1
 			_, err = eventModel.receiveHelper(testMsg, false)
 			if err != nil {
 				t.Fatal(err)
@@ -499,16 +464,10 @@
 			}
 
 			// Now insert a message with a different message ID from the first
-			testMsgId2 := message.DeriveChannelMessageID(&id.ID{1},
-				0, []byte(testString))
+			testMsgId2 := channel.MakeMessageID([]byte(testString), &id.ID{2})
 			testMsg = buildMessage([]byte(testString), testMsgId2.Bytes(), nil,
-<<<<<<< HEAD
-				testString, []byte(testString), []byte{8, 6, 7, 5}, 0, 0, netTime.Now(),
-				time.Second, 0, 0, channels.Sent)
-=======
 				testString, []byte(testString), []byte{8, 6, 7, 5}, 0,
 				netTime.Now(), time.Second, 0, 0, false, false, channels.Sent)
->>>>>>> 910435f1
 			primaryKey, err := eventModel.receiveHelper(testMsg, false)
 			if err != nil {
 				t.Fatal(err)
