////////////////////////////////////////////////////////////////////////////////
// Copyright © 2022 xx foundation                                             //
//                                                                            //
// Use of this source code is governed by a license that can be found in the  //
// LICENSE file.                                                              //
////////////////////////////////////////////////////////////////////////////////

//go:build js && wasm

package channels

import (
	"encoding/json"
	"fmt"
<<<<<<< HEAD
=======
	"github.com/hack-pad/go-indexeddb/idb"
	"gitlab.com/elixxir/xxdk-wasm/indexedDb"
	"gitlab.com/elixxir/xxdk-wasm/storage"
	"gitlab.com/xx_network/crypto/csprng"
	"gitlab.com/xx_network/primitives/netTime"
>>>>>>> 28fb06b3
	"os"
	"strconv"
	"testing"
	"time"

	"github.com/hack-pad/go-indexeddb/idb"
	"gitlab.com/elixxir/xxdk-wasm/indexedDb"
	"gitlab.com/elixxir/xxdk-wasm/storage"
	"gitlab.com/xx_network/primitives/netTime"

	jww "github.com/spf13/jwalterweatherman"
	"gitlab.com/elixxir/client/v4/channels"
	"gitlab.com/elixxir/client/v4/cmix/rounds"
	cryptoBroadcast "gitlab.com/elixxir/crypto/broadcast"
<<<<<<< HEAD
	"gitlab.com/elixxir/crypto/message"
=======
	"gitlab.com/elixxir/crypto/channel"
	cryptoChannel "gitlab.com/elixxir/crypto/channel"
>>>>>>> 28fb06b3
	"gitlab.com/xx_network/primitives/id"
)

func TestMain(m *testing.M) {
	jww.SetStdoutThreshold(jww.LevelDebug)
	os.Exit(m.Run())
}

func dummyCallback(uint64, *id.ID, bool) {}

// Happy path, insert message and look it up
func TestWasmModel_msgIDLookup(t *testing.T) {
<<<<<<< HEAD
	storage.GetLocalStorage().Clear()
	testString := "test"
	testMsgId := message.DeriveChannelMessageID(&id.ID{1}, 0,
		[]byte(testString))
	eventModel, err := newWASMModel(testString, nil, dummyCallback)
=======
	cipher, err := cryptoChannel.NewCipher([]byte("testpass"), []byte("testsalt"), 128, csprng.NewSystemRNG())
>>>>>>> 28fb06b3
	if err != nil {
		t.Fatalf("Failed to create cipher")
	}
	for _, c := range []cryptoChannel.Cipher{nil, cipher} {
		cs := ""
		if cipher != nil {
			cs = "_withCipher"
		}
		t.Run(fmt.Sprintf("TestWasmModel_msgIDLookup%s", cs), func(t *testing.T) {

			storage.GetLocalStorage().Clear()
			testString := "test"
			testMsgId := channel.MakeMessageID([]byte(testString), &id.ID{1})
			eventModel, err := newWASMModel(testString, c, dummyCallback)
			if err != nil {
				t.Fatalf("%+v", err)
			}

<<<<<<< HEAD
	testMsg := buildMessage([]byte(testString), testMsgId.Bytes(), nil,
		testString, []byte(testString), []byte{8, 6, 7, 5}, 0, 0, netTime.Now(),
		time.Second, 0, 0, channels.Sent)
	_, err = eventModel.receiveHelper(testMsg, false)
	if err != nil {
		t.Fatalf("%+v", err)
	}
=======
			testMsg := buildMessage([]byte(testString), testMsgId.Bytes(), nil,
				testString, []byte(testString), []byte{8, 6, 7, 5}, 0, 0, netTime.Now(),
				time.Second, 0, 0, channels.Sent)
			_, err = eventModel.receiveHelper(testMsg, false)
			if err != nil {
				t.Fatalf("%+v", err)
			}
>>>>>>> 28fb06b3

			uuid, err := eventModel.msgIDLookup(testMsgId)
			if err != nil {
				t.Fatalf("%+v", err)
			}
			if uuid == 0 {
				t.Fatalf("Expected to get a UUID!")
			}
		})
	}
}

// Test wasmModel.UpdateSentStatus happy path and ensure fields don't change.
func Test_wasmModel_UpdateSentStatus(t *testing.T) {
<<<<<<< HEAD
	storage.GetLocalStorage().Clear()
	testString := "test"
	testMsgId := message.DeriveChannelMessageID(&id.ID{1}, 0,
		[]byte(testString))
	eventModel, err := newWASMModel(testString, nil, dummyCallback)
=======
	cipher, err := cryptoChannel.NewCipher([]byte("testpass"), []byte("testsalt"), 128, csprng.NewSystemRNG())
>>>>>>> 28fb06b3
	if err != nil {
		t.Fatalf("Failed to create cipher")
	}
	for _, c := range []cryptoChannel.Cipher{nil, cipher} {
		cs := ""
		if cipher != nil {
			cs = "_withCipher"
		}
		t.Run(fmt.Sprintf("Test_wasmModel_UpdateSentStatus%s", cs), func(t *testing.T) {
			storage.GetLocalStorage().Clear()
			testString := "test"
			testMsgId := channel.MakeMessageID([]byte(testString), &id.ID{1})
			eventModel, err := newWASMModel(testString, c, dummyCallback)
			if err != nil {
				t.Fatalf("%+v", err)
			}

<<<<<<< HEAD
	// Store a test message
	testMsg := buildMessage([]byte(testString), testMsgId.Bytes(), nil,
		testString, []byte(testString), []byte{8, 6, 7, 5}, 0, 0, netTime.Now(),
		time.Second, 0, 0, channels.Sent)
	uuid, err := eventModel.receiveHelper(testMsg, false)
	if err != nil {
		t.Fatalf("%+v", err)
	}
=======
			// Store a test message
			testMsg := buildMessage([]byte(testString), testMsgId.Bytes(), nil,
				testString, []byte(testString), []byte{8, 6, 7, 5}, 0, 0, netTime.Now(),
				time.Second, 0, 0, channels.Sent)
			uuid, err := eventModel.receiveHelper(testMsg, false)
			if err != nil {
				t.Fatalf("%+v", err)
			}
>>>>>>> 28fb06b3

			// Ensure one message is stored
			results, err := indexedDb.Dump(eventModel.db, messageStoreName)
			if err != nil {
				t.Fatalf("%+v", err)
			}
			if len(results) != 1 {
				t.Fatalf("Expected 1 message to exist")
			}

			// Update the sentStatus
			expectedStatus := channels.Failed
			eventModel.UpdateSentStatus(uuid, testMsgId, netTime.Now(),
				rounds.Round{ID: 8675309}, expectedStatus)

			// Check the resulting status
			results, err = indexedDb.Dump(eventModel.db, messageStoreName)
			if err != nil {
				t.Fatalf("%+v", err)
			}
			if len(results) != 1 {
				t.Fatalf("Expected 1 message to exist")
			}
			resultMsg := &Message{}
			err = json.Unmarshal([]byte(results[0]), resultMsg)
			if err != nil {
				t.Fatalf("%+v", err)
			}
			if resultMsg.Status != uint8(expectedStatus) {
				t.Fatalf("Unexpected Status: %v", resultMsg.Status)
			}

			// Make sure other fields didn't change
			if resultMsg.Nickname != testString {
				t.Fatalf("Unexpected Nickname: %v", resultMsg.Nickname)
			}
		})
	}
}

// Smoke test wasmModel.JoinChannel/wasmModel.LeaveChannel happy paths.
func Test_wasmModel_JoinChannel_LeaveChannel(t *testing.T) {
	cipher, err := cryptoChannel.NewCipher([]byte("testpass"), []byte("testsalt"), 128, csprng.NewSystemRNG())
	if err != nil {
		t.Fatalf("Failed to create cipher")
	}
	for _, c := range []cryptoChannel.Cipher{nil, cipher} {
		cs := ""
		if cipher != nil {
			cs = "_withCipher"
		}
		t.Run(fmt.Sprintf("Test_wasmModel_JoinChannel_LeaveChannel%s", cs), func(t *testing.T) {
			storage.GetLocalStorage().Clear()
			eventModel, err := newWASMModel("test", c, dummyCallback)
			if err != nil {
				t.Fatalf("%+v", err)
			}

			testChannel := &cryptoBroadcast.Channel{
				ReceptionID: id.NewIdFromString("test", id.Generic, t),
				Name:        "test",
				Description: "test",
				Salt:        nil,
			}
			testChannel2 := &cryptoBroadcast.Channel{
				ReceptionID: id.NewIdFromString("test2", id.Generic, t),
				Name:        "test2",
				Description: "test2",
				Salt:        nil,
			}
			eventModel.JoinChannel(testChannel)
			eventModel.JoinChannel(testChannel2)
			results, err := indexedDb.Dump(eventModel.db, channelsStoreName)
			if err != nil {
				t.Fatalf("%+v", err)
			}
			if len(results) != 2 {
				t.Fatalf("Expected 2 channels to exist")
			}
			eventModel.LeaveChannel(testChannel.ReceptionID)
			results, err = indexedDb.Dump(eventModel.db, channelsStoreName)
			if err != nil {
				t.Fatalf("%+v", err)
			}
			if len(results) != 1 {
				t.Fatalf("Expected 1 channels to exist")
			}
		})
	}
}

// Test UUID gets returned when different messages are added.
func Test_wasmModel_UUIDTest(t *testing.T) {
	cipher, err := cryptoChannel.NewCipher([]byte("testpass"), []byte("testsalt"), 128, csprng.NewSystemRNG())
	if err != nil {
		t.Fatalf("Failed to create cipher")
	}
	for _, c := range []cryptoChannel.Cipher{nil, cipher} {
		cs := ""
		if cipher != nil {
			cs = "_withCipher"
		}
		t.Run(fmt.Sprintf("Test_wasmModel_UUIDTest%s", cs), func(t *testing.T) {
			storage.GetLocalStorage().Clear()
			testString := "testHello"
			eventModel, err := newWASMModel(testString, c, dummyCallback)
			if err != nil {
				t.Fatalf("%+v", err)
			}

<<<<<<< HEAD
	uuids := make([]uint64, 10)

	for i := 0; i < 10; i++ {
		// Store a test message
		channelID := id.NewIdFromBytes([]byte(testString), t)
		msgID := message.ID{}
		copy(msgID[:], testString+fmt.Sprintf("%d", i))
		rnd := rounds.Round{ID: id.Round(42)}
		uuid := eventModel.ReceiveMessage(channelID, msgID, "test",
			testString+fmt.Sprintf("%d", i), []byte{8, 6, 7, 5}, 0, 0,
			netTime.Now(), time.Hour, rnd, 0, channels.Sent)
		uuids[i] = uuid
	}
=======
			uuids := make([]uint64, 10)

			for i := 0; i < 10; i++ {
				// Store a test message
				channelID := id.NewIdFromBytes([]byte(testString), t)
				msgID := channel.MessageID{}
				copy(msgID[:], testString+fmt.Sprintf("%d", i))
				rnd := rounds.Round{ID: id.Round(42)}
				uuid := eventModel.ReceiveMessage(channelID, msgID, "test",
					testString+fmt.Sprintf("%d", i), []byte{8, 6, 7, 5}, 0, 0,
					netTime.Now(), time.Hour, rnd, 0, channels.Sent)
				uuids[i] = uuid
			}
>>>>>>> 28fb06b3

			for i := 0; i < 10; i++ {
				for j := i + 1; j < 10; j++ {
					if uuids[i] == uuids[j] {
						t.Fatalf("uuid failed: %d[%d] == %d[%d]",
							uuids[i], i, uuids[j], j)
					}
				}
			}
		})
	}
}

// Tests if the same message ID being sent always returns the same UUID.
func Test_wasmModel_DuplicateReceives(t *testing.T) {
	cipher, err := cryptoChannel.NewCipher([]byte("testpass"), []byte("testsalt"), 128, csprng.NewSystemRNG())
	if err != nil {
		t.Fatalf("Failed to create cipher")
	}
	for _, c := range []cryptoChannel.Cipher{nil, cipher} {
		cs := ""
		if cipher != nil {
			cs = "_withCipher"
		}
		t.Run(fmt.Sprintf("Test_wasmModel_DuplicateReceives%s", cs), func(t *testing.T) {
			storage.GetLocalStorage().Clear()
			testString := "testHello"
			eventModel, err := newWASMModel(testString, c, dummyCallback)
			if err != nil {
				t.Fatalf("%+v", err)
			}

<<<<<<< HEAD
	uuids := make([]uint64, 10)

	msgID := message.ID{}
	copy(msgID[:], testString)
	for i := 0; i < 10; i++ {
		// Store a test message
		channelID := id.NewIdFromBytes([]byte(testString), t)
		rnd := rounds.Round{ID: id.Round(42)}
		uuid := eventModel.ReceiveMessage(channelID, msgID, "test",
			testString+fmt.Sprintf("%d", i), []byte{8, 6, 7, 5}, 0, 0,
			netTime.Now(), time.Hour, rnd, 0, channels.Sent)
		uuids[i] = uuid
	}
=======
			uuids := make([]uint64, 10)

			msgID := channel.MessageID{}
			copy(msgID[:], testString)
			for i := 0; i < 10; i++ {
				// Store a test message
				channelID := id.NewIdFromBytes([]byte(testString), t)
				rnd := rounds.Round{ID: id.Round(42)}
				uuid := eventModel.ReceiveMessage(channelID, msgID, "test",
					testString+fmt.Sprintf("%d", i), []byte{8, 6, 7, 5}, 0, 0,
					netTime.Now(), time.Hour, rnd, 0, channels.Sent)
				uuids[i] = uuid
			}
>>>>>>> 28fb06b3

			for i := 0; i < 10; i++ {
				for j := i + 1; j < 10; j++ {
					if uuids[i] != uuids[j] {
						t.Fatalf("uuid failed: %d[%d] != %d[%d]",
							uuids[i], i, uuids[j], j)
					}
				}
			}
		})
	}

}

// Happy path: Inserts many messages, deletes some, and checks that the final
// result is as expected.
func Test_wasmModel_deleteMsgByChannel(t *testing.T) {
	cipher, err := cryptoChannel.NewCipher([]byte("testpass"), []byte("testsalt"), 128, csprng.NewSystemRNG())
	if err != nil {
		t.Fatalf("Failed to create cipher")
	}
	for _, c := range []cryptoChannel.Cipher{nil, cipher} {
		cs := ""
		if cipher != nil {
			cs = "_withCipher"
		}
		t.Run(fmt.Sprintf("Test_wasmModel_deleteMsgByChannel%s", cs), func(t *testing.T) {
			storage.GetLocalStorage().Clear()
			testString := "test_deleteMsgByChannel"
			totalMessages := 10
			expectedMessages := 5
			eventModel, err := newWASMModel(testString, c, dummyCallback)
			if err != nil {
				t.Fatalf("%+v", err)
			}

			// Create a test channel id
			deleteChannel := id.NewIdFromString("deleteMe", id.Generic, t)
			keepChannel := id.NewIdFromString("dontDeleteMe", id.Generic, t)

			// Store some test messages
			for i := 0; i < totalMessages; i++ {
				testStr := testString + strconv.Itoa(i)

				// Interleave the channel id to ensure cursor is behaving intelligently
				thisChannel := deleteChannel
				if i%2 == 0 {
					thisChannel = keepChannel
				}

<<<<<<< HEAD
		testMsgId := message.DeriveChannelMessageID(&id.ID{1}, 0, []byte(testStr))
		eventModel.ReceiveMessage(thisChannel, testMsgId, testStr, testStr,
			[]byte{8, 6, 7, 5}, 0, 0, netTime.Now(), time.Second,
			rounds.Round{ID: id.Round(0)}, 0, channels.Sent)
	}
=======
				testMsgId := channel.MakeMessageID([]byte(testStr), &id.ID{1})
				eventModel.ReceiveMessage(thisChannel, testMsgId, testStr, testStr,
					[]byte{8, 6, 7, 5}, 0, 0, netTime.Now(), time.Second,
					rounds.Round{ID: id.Round(0)}, 0, channels.Sent)
			}
>>>>>>> 28fb06b3

			// Check pre-results
			result, err := indexedDb.Dump(eventModel.db, messageStoreName)
			if err != nil {
				t.Fatalf("%+v", err)
			}
			if len(result) != totalMessages {
				t.Errorf("Expected %d messages, got %d", totalMessages, len(result))
			}

			// Do delete
			err = eventModel.deleteMsgByChannel(deleteChannel)
			if err != nil {
				t.Error(err)
			}

			// Check final results
			result, err = indexedDb.Dump(eventModel.db, messageStoreName)
			if err != nil {
				t.Fatalf("%+v", err)
			}
			if len(result) != expectedMessages {
				t.Errorf("Expected %d messages, got %d", expectedMessages, len(result))
			}
		})
	}
}

// This test is designed to prove the behavior of unique indexes.
// Inserts will not fail, they simply will not happen.
func TestWasmModel_receiveHelper_UniqueIndex(t *testing.T) {
	cipher, err := cryptoChannel.NewCipher([]byte("testpass"), []byte("testsalt"), 128, csprng.NewSystemRNG())
	if err != nil {
		t.Fatalf("Failed to create cipher")
	}
	for i, c := range []cryptoChannel.Cipher{nil, cipher} {
		cs := ""
		if cipher != nil {
			cs = "_withCipher"
		}
		t.Run(fmt.Sprintf("TestWasmModel_receiveHelper_UniqueIndex%s", cs), func(t *testing.T) {
			storage.GetLocalStorage().Clear()
			testString := fmt.Sprintf("test_receiveHelper_UniqueIndex_%d", i)
			eventModel, err := newWASMModel(testString, c, dummyCallback)
			if err != nil {
				t.Fatal(err)
			}

			// Ensure index is unique
			txn, err := eventModel.db.Transaction(
				idb.TransactionReadOnly, messageStoreName)
			if err != nil {
				t.Fatal(err)
			}
			store, err := txn.ObjectStore(messageStoreName)
			if err != nil {
				t.Fatal(err)
			}
			idx, err := store.Index(messageStoreMessageIndex)
			if err != nil {
				t.Fatal(err)
			}
			if isUnique, err2 := idx.Unique(); !isUnique {
				t.Fatalf("Index is not unique!")
			} else if err2 != nil {
				t.Fatal(err2)
			}

<<<<<<< HEAD
	// First message insert should succeed
	testMsgId := message.DeriveChannelMessageID(&id.ID{1}, 0,
		[]byte(testString))
	testMsg := buildMessage([]byte(testString), testMsgId.Bytes(), nil,
		testString, []byte(testString), []byte{8, 6, 7, 5}, 0, 0, netTime.Now(),
		time.Second, 0, 0, channels.Sent)
	_, err = eventModel.receiveHelper(testMsg, false)
	if err != nil {
		t.Fatal(err)
	}
=======
			// First message insert should succeed
			testMsgId := channel.MakeMessageID([]byte(testString), &id.ID{1})
			testMsg := buildMessage([]byte(testString), testMsgId.Bytes(), nil,
				testString, []byte(testString), []byte{8, 6, 7, 5}, 0, 0, netTime.Now(),
				time.Second, 0, 0, channels.Sent)
			_, err = eventModel.receiveHelper(testMsg, false)
			if err != nil {
				t.Fatal(err)
			}
>>>>>>> 28fb06b3

			// The duplicate entry won't fail, but it just silently shouldn't happen
			_, err = eventModel.receiveHelper(testMsg, false)
			if err != nil {
				t.Fatalf("%+v", err)
			}
			results, err := indexedDb.Dump(eventModel.db, messageStoreName)
			if err != nil {
				t.Fatalf("%+v", err)
			}
			if len(results) != 1 {
				t.Fatalf("Expected only a single message, got %d", len(results))
			}

<<<<<<< HEAD
	// Now insert a message with a different message ID from the first
	testMsgId2 := message.DeriveChannelMessageID(&id.ID{2}, 0,
		[]byte(testString))
	testMsg = buildMessage([]byte(testString), testMsgId2.Bytes(), nil,
		testString, []byte(testString), []byte{8, 6, 7, 5}, 0, 0, netTime.Now(),
		time.Second, 0, 0, channels.Sent)
	primaryKey, err := eventModel.receiveHelper(testMsg, false)
	if err != nil {
		t.Fatal(err)
	}
=======
			// Now insert a message with a different message ID from the first
			testMsgId2 := channel.MakeMessageID([]byte(testString), &id.ID{2})
			testMsg = buildMessage([]byte(testString), testMsgId2.Bytes(), nil,
				testString, []byte(testString), []byte{8, 6, 7, 5}, 0, 0, netTime.Now(),
				time.Second, 0, 0, channels.Sent)
			primaryKey, err := eventModel.receiveHelper(testMsg, false)
			if err != nil {
				t.Fatal(err)
			}
>>>>>>> 28fb06b3

			// Except this time, we update the second entry to have the same
			// message ID as the first
			testMsg.ID = primaryKey
			testMsg.MessageID = testMsgId.Bytes()
			_, err = eventModel.receiveHelper(testMsg, true)
			if err != nil {
				t.Fatal(err)
			}

			// The update to duplicate message ID won't fail,
			// but it just silently shouldn't happen
			results, err = indexedDb.Dump(eventModel.db, messageStoreName)
			if err != nil {
				t.Fatalf("%+v", err)
			}
			// TODO: Convert JSON to Message, ensure Message ID fields differ

		})
	}
}<|MERGE_RESOLUTION|>--- conflicted
+++ resolved
@@ -12,34 +12,23 @@
 import (
 	"encoding/json"
 	"fmt"
-<<<<<<< HEAD
-=======
+	"os"
+	"strconv"
+	"testing"
+	"time"
+
 	"github.com/hack-pad/go-indexeddb/idb"
 	"gitlab.com/elixxir/xxdk-wasm/indexedDb"
 	"gitlab.com/elixxir/xxdk-wasm/storage"
 	"gitlab.com/xx_network/crypto/csprng"
 	"gitlab.com/xx_network/primitives/netTime"
->>>>>>> 28fb06b3
-	"os"
-	"strconv"
-	"testing"
-	"time"
-
-	"github.com/hack-pad/go-indexeddb/idb"
-	"gitlab.com/elixxir/xxdk-wasm/indexedDb"
-	"gitlab.com/elixxir/xxdk-wasm/storage"
-	"gitlab.com/xx_network/primitives/netTime"
 
 	jww "github.com/spf13/jwalterweatherman"
 	"gitlab.com/elixxir/client/v4/channels"
 	"gitlab.com/elixxir/client/v4/cmix/rounds"
 	cryptoBroadcast "gitlab.com/elixxir/crypto/broadcast"
-<<<<<<< HEAD
+	cryptoChannel "gitlab.com/elixxir/crypto/channel"
 	"gitlab.com/elixxir/crypto/message"
-=======
-	"gitlab.com/elixxir/crypto/channel"
-	cryptoChannel "gitlab.com/elixxir/crypto/channel"
->>>>>>> 28fb06b3
 	"gitlab.com/xx_network/primitives/id"
 )
 
@@ -52,15 +41,7 @@
 
 // Happy path, insert message and look it up
 func TestWasmModel_msgIDLookup(t *testing.T) {
-<<<<<<< HEAD
-	storage.GetLocalStorage().Clear()
-	testString := "test"
-	testMsgId := message.DeriveChannelMessageID(&id.ID{1}, 0,
-		[]byte(testString))
-	eventModel, err := newWASMModel(testString, nil, dummyCallback)
-=======
-	cipher, err := cryptoChannel.NewCipher([]byte("testpass"), []byte("testsalt"), 128, csprng.NewSystemRNG())
->>>>>>> 28fb06b3
+	cipher, err := cryptoChannel.NewCipher([]byte("testpass"), []byte("testsalt"), 128, csprng.NewSystemRNG())
 	if err != nil {
 		t.Fatalf("Failed to create cipher")
 	}
@@ -73,21 +54,13 @@
 
 			storage.GetLocalStorage().Clear()
 			testString := "test"
-			testMsgId := channel.MakeMessageID([]byte(testString), &id.ID{1})
-			eventModel, err := newWASMModel(testString, c, dummyCallback)
-			if err != nil {
-				t.Fatalf("%+v", err)
-			}
-
-<<<<<<< HEAD
-	testMsg := buildMessage([]byte(testString), testMsgId.Bytes(), nil,
-		testString, []byte(testString), []byte{8, 6, 7, 5}, 0, 0, netTime.Now(),
-		time.Second, 0, 0, channels.Sent)
-	_, err = eventModel.receiveHelper(testMsg, false)
-	if err != nil {
-		t.Fatalf("%+v", err)
-	}
-=======
+			testMsgId := message.DeriveChannelMessageID(&id.ID{1},
+				0, []byte(testString))
+			eventModel, err := newWASMModel(testString, c, dummyCallback)
+			if err != nil {
+				t.Fatalf("%+v", err)
+			}
+
 			testMsg := buildMessage([]byte(testString), testMsgId.Bytes(), nil,
 				testString, []byte(testString), []byte{8, 6, 7, 5}, 0, 0, netTime.Now(),
 				time.Second, 0, 0, channels.Sent)
@@ -95,7 +68,6 @@
 			if err != nil {
 				t.Fatalf("%+v", err)
 			}
->>>>>>> 28fb06b3
 
 			uuid, err := eventModel.msgIDLookup(testMsgId)
 			if err != nil {
@@ -110,15 +82,7 @@
 
 // Test wasmModel.UpdateSentStatus happy path and ensure fields don't change.
 func Test_wasmModel_UpdateSentStatus(t *testing.T) {
-<<<<<<< HEAD
-	storage.GetLocalStorage().Clear()
-	testString := "test"
-	testMsgId := message.DeriveChannelMessageID(&id.ID{1}, 0,
-		[]byte(testString))
-	eventModel, err := newWASMModel(testString, nil, dummyCallback)
-=======
-	cipher, err := cryptoChannel.NewCipher([]byte("testpass"), []byte("testsalt"), 128, csprng.NewSystemRNG())
->>>>>>> 28fb06b3
+	cipher, err := cryptoChannel.NewCipher([]byte("testpass"), []byte("testsalt"), 128, csprng.NewSystemRNG())
 	if err != nil {
 		t.Fatalf("Failed to create cipher")
 	}
@@ -130,22 +94,13 @@
 		t.Run(fmt.Sprintf("Test_wasmModel_UpdateSentStatus%s", cs), func(t *testing.T) {
 			storage.GetLocalStorage().Clear()
 			testString := "test"
-			testMsgId := channel.MakeMessageID([]byte(testString), &id.ID{1})
-			eventModel, err := newWASMModel(testString, c, dummyCallback)
-			if err != nil {
-				t.Fatalf("%+v", err)
-			}
-
-<<<<<<< HEAD
-	// Store a test message
-	testMsg := buildMessage([]byte(testString), testMsgId.Bytes(), nil,
-		testString, []byte(testString), []byte{8, 6, 7, 5}, 0, 0, netTime.Now(),
-		time.Second, 0, 0, channels.Sent)
-	uuid, err := eventModel.receiveHelper(testMsg, false)
-	if err != nil {
-		t.Fatalf("%+v", err)
-	}
-=======
+			testMsgId := message.DeriveChannelMessageID(&id.ID{1},
+				0, []byte(testString))
+			eventModel, err := newWASMModel(testString, c, dummyCallback)
+			if err != nil {
+				t.Fatalf("%+v", err)
+			}
+
 			// Store a test message
 			testMsg := buildMessage([]byte(testString), testMsgId.Bytes(), nil,
 				testString, []byte(testString), []byte{8, 6, 7, 5}, 0, 0, netTime.Now(),
@@ -154,7 +109,6 @@
 			if err != nil {
 				t.Fatalf("%+v", err)
 			}
->>>>>>> 28fb06b3
 
 			// Ensure one message is stored
 			results, err := indexedDb.Dump(eventModel.db, messageStoreName)
@@ -265,27 +219,12 @@
 				t.Fatalf("%+v", err)
 			}
 
-<<<<<<< HEAD
-	uuids := make([]uint64, 10)
-
-	for i := 0; i < 10; i++ {
-		// Store a test message
-		channelID := id.NewIdFromBytes([]byte(testString), t)
-		msgID := message.ID{}
-		copy(msgID[:], testString+fmt.Sprintf("%d", i))
-		rnd := rounds.Round{ID: id.Round(42)}
-		uuid := eventModel.ReceiveMessage(channelID, msgID, "test",
-			testString+fmt.Sprintf("%d", i), []byte{8, 6, 7, 5}, 0, 0,
-			netTime.Now(), time.Hour, rnd, 0, channels.Sent)
-		uuids[i] = uuid
-	}
-=======
 			uuids := make([]uint64, 10)
 
 			for i := 0; i < 10; i++ {
 				// Store a test message
 				channelID := id.NewIdFromBytes([]byte(testString), t)
-				msgID := channel.MessageID{}
+				msgID := message.ID{}
 				copy(msgID[:], testString+fmt.Sprintf("%d", i))
 				rnd := rounds.Round{ID: id.Round(42)}
 				uuid := eventModel.ReceiveMessage(channelID, msgID, "test",
@@ -293,7 +232,6 @@
 					netTime.Now(), time.Hour, rnd, 0, channels.Sent)
 				uuids[i] = uuid
 			}
->>>>>>> 28fb06b3
 
 			for i := 0; i < 10; i++ {
 				for j := i + 1; j < 10; j++ {
@@ -326,24 +264,9 @@
 				t.Fatalf("%+v", err)
 			}
 
-<<<<<<< HEAD
-	uuids := make([]uint64, 10)
-
-	msgID := message.ID{}
-	copy(msgID[:], testString)
-	for i := 0; i < 10; i++ {
-		// Store a test message
-		channelID := id.NewIdFromBytes([]byte(testString), t)
-		rnd := rounds.Round{ID: id.Round(42)}
-		uuid := eventModel.ReceiveMessage(channelID, msgID, "test",
-			testString+fmt.Sprintf("%d", i), []byte{8, 6, 7, 5}, 0, 0,
-			netTime.Now(), time.Hour, rnd, 0, channels.Sent)
-		uuids[i] = uuid
-	}
-=======
 			uuids := make([]uint64, 10)
 
-			msgID := channel.MessageID{}
+			msgID := message.ID{}
 			copy(msgID[:], testString)
 			for i := 0; i < 10; i++ {
 				// Store a test message
@@ -354,7 +277,6 @@
 					netTime.Now(), time.Hour, rnd, 0, channels.Sent)
 				uuids[i] = uuid
 			}
->>>>>>> 28fb06b3
 
 			for i := 0; i < 10; i++ {
 				for j := i + 1; j < 10; j++ {
@@ -405,19 +327,12 @@
 					thisChannel = keepChannel
 				}
 
-<<<<<<< HEAD
-		testMsgId := message.DeriveChannelMessageID(&id.ID{1}, 0, []byte(testStr))
-		eventModel.ReceiveMessage(thisChannel, testMsgId, testStr, testStr,
-			[]byte{8, 6, 7, 5}, 0, 0, netTime.Now(), time.Second,
-			rounds.Round{ID: id.Round(0)}, 0, channels.Sent)
-	}
-=======
-				testMsgId := channel.MakeMessageID([]byte(testStr), &id.ID{1})
+				testMsgId := message.DeriveChannelMessageID(
+					&id.ID{1}, 0, []byte(testStr))
 				eventModel.ReceiveMessage(thisChannel, testMsgId, testStr, testStr,
 					[]byte{8, 6, 7, 5}, 0, 0, netTime.Now(), time.Second,
 					rounds.Round{ID: id.Round(0)}, 0, channels.Sent)
 			}
->>>>>>> 28fb06b3
 
 			// Check pre-results
 			result, err := indexedDb.Dump(eventModel.db, messageStoreName)
@@ -486,20 +401,9 @@
 				t.Fatal(err2)
 			}
 
-<<<<<<< HEAD
-	// First message insert should succeed
-	testMsgId := message.DeriveChannelMessageID(&id.ID{1}, 0,
-		[]byte(testString))
-	testMsg := buildMessage([]byte(testString), testMsgId.Bytes(), nil,
-		testString, []byte(testString), []byte{8, 6, 7, 5}, 0, 0, netTime.Now(),
-		time.Second, 0, 0, channels.Sent)
-	_, err = eventModel.receiveHelper(testMsg, false)
-	if err != nil {
-		t.Fatal(err)
-	}
-=======
 			// First message insert should succeed
-			testMsgId := channel.MakeMessageID([]byte(testString), &id.ID{1})
+			testMsgId := message.DeriveChannelMessageID(&id.ID{1},
+				0, []byte(testString))
 			testMsg := buildMessage([]byte(testString), testMsgId.Bytes(), nil,
 				testString, []byte(testString), []byte{8, 6, 7, 5}, 0, 0, netTime.Now(),
 				time.Second, 0, 0, channels.Sent)
@@ -507,7 +411,6 @@
 			if err != nil {
 				t.Fatal(err)
 			}
->>>>>>> 28fb06b3
 
 			// The duplicate entry won't fail, but it just silently shouldn't happen
 			_, err = eventModel.receiveHelper(testMsg, false)
@@ -522,20 +425,9 @@
 				t.Fatalf("Expected only a single message, got %d", len(results))
 			}
 
-<<<<<<< HEAD
-	// Now insert a message with a different message ID from the first
-	testMsgId2 := message.DeriveChannelMessageID(&id.ID{2}, 0,
-		[]byte(testString))
-	testMsg = buildMessage([]byte(testString), testMsgId2.Bytes(), nil,
-		testString, []byte(testString), []byte{8, 6, 7, 5}, 0, 0, netTime.Now(),
-		time.Second, 0, 0, channels.Sent)
-	primaryKey, err := eventModel.receiveHelper(testMsg, false)
-	if err != nil {
-		t.Fatal(err)
-	}
-=======
 			// Now insert a message with a different message ID from the first
-			testMsgId2 := channel.MakeMessageID([]byte(testString), &id.ID{2})
+			testMsgId2 := message.DeriveChannelMessageID(&id.ID{1},
+				0, []byte(testString))
 			testMsg = buildMessage([]byte(testString), testMsgId2.Bytes(), nil,
 				testString, []byte(testString), []byte{8, 6, 7, 5}, 0, 0, netTime.Now(),
 				time.Second, 0, 0, channels.Sent)
@@ -543,7 +435,6 @@
 			if err != nil {
 				t.Fatal(err)
 			}
->>>>>>> 28fb06b3
 
 			// Except this time, we update the second entry to have the same
 			// message ID as the first
