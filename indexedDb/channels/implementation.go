--- conflicted
+++ resolved
@@ -167,9 +167,9 @@
 // user of the API to filter such called by message ID.
 func (w *wasmModel) ReceiveMessage(channelID *id.ID,
 	messageID cryptoChannel.MessageID, nickname, text string,
-	pubKey ed25519.PublicKey, codeset uint8,
-	timestamp time.Time, lease time.Duration, round rounds.Round,
-	mType channels.MessageType, status channels.SentStatus, hidden bool) uint64 {
+	pubKey ed25519.PublicKey, codeset uint8, timestamp time.Time,
+	lease time.Duration, round rounds.Round, mType channels.MessageType,
+	status channels.SentStatus, hidden bool) uint64 {
 	textBytes := []byte(text)
 	var err error
 
@@ -183,9 +183,9 @@
 	}
 
 	msgToInsert := buildMessage(
-		channelID.Marshal(), messageID.Bytes(), nil, nickname,
-		textBytes, pubKey, codeset, timestamp, lease, round.ID, mType,
-		false, hidden, status)
+		channelID.Marshal(), messageID.Bytes(), nil, nickname, textBytes,
+		pubKey, codeset, timestamp, lease, round.ID, mType, false, hidden,
+		status)
 
 	uuid, err := w.receiveHelper(msgToInsert, false)
 	if err != nil {
@@ -219,9 +219,10 @@
 		}
 	}
 
-	msgToInsert := buildMessage(channelID.Marshal(), messageID.Bytes(),
-		replyTo.Bytes(), nickname, textBytes, pubKey, codeset, timestamp, lease,
-		round.ID, mType, false, hidden, status)
+	msgToInsert := buildMessage(
+		channelID.Marshal(), messageID.Bytes(), replyTo.Bytes(), nickname,
+		textBytes, pubKey, codeset, timestamp, lease, round.ID, mType, false,
+		hidden, status)
 
 	uuid, err := w.receiveHelper(msgToInsert, false)
 
@@ -349,11 +350,7 @@
 	status *channels.SentStatus) (uint64, error) {
 
 	newMessage := &Message{}
-<<<<<<< HEAD
 	err := json.Unmarshal([]byte(currentMsgJson), newMessage)
-=======
-	err = json.Unmarshal([]byte(utils.JsToJson(currentMsg)), newMessage)
->>>>>>> 30832993
 	if err != nil {
 		return 0, nil
 	}
