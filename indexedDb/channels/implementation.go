--- conflicted
+++ resolved
@@ -331,11 +331,7 @@
 	currentMsg, err := indexedDb.Get(w.db, messageStoreName, key)
 	if err != nil {
 		jww.ERROR.Printf("%+v", errors.WithMessagef(parentErr,
-<<<<<<< HEAD
-			"Failed to get message: %+v", err))
-=======
 			"Unable to get message: %+v", err))
->>>>>>> 9f3539b1
 		return
 	}
 
@@ -356,7 +352,6 @@
 	newMessage := &Message{}
 	err := json.Unmarshal([]byte(currentMsgJson), newMessage)
 	if err != nil {
-<<<<<<< HEAD
 		return 0, err
 	}
 
@@ -365,16 +360,6 @@
 	}
 	if messageID != nil {
 		newMessage.MessageID = messageID.Marshal()
-=======
-		jww.ERROR.Printf("%+v", errors.WithMessagef(parentErr,
-			"Could not JSON unmarshal message: %+v", err))
-		return
-	}
-
-	newMessage.Status = uint8(status)
-	if !messageID.Equals(cryptoChannel.MessageID{}) {
-		newMessage.MessageID = messageID.Bytes()
->>>>>>> 9f3539b1
 	}
 
 	if round != nil {
