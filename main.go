--- conflicted
+++ resolved
@@ -252,11 +252,7 @@
 
 var (
 	logLevel, fileLogLevel      jww.Threshold
-<<<<<<< HEAD
-	maxLogFileSizeMB            int
-=======
 	maxLogFileSizeMB              int
->>>>>>> 4fe098de
 	workerScriptURL, workerName string
 )
 
@@ -270,11 +266,7 @@
 		"The log level when outputting to the file buffer. "+
 			"0 = TRACE, 1 = DEBUG, 2 = INFO, 3 = WARN, 4 = ERROR, "+
 			"5 = CRITICAL, 6 = FATAL, -1 = disabled.")
-<<<<<<< HEAD
-	wasmCmd.Flags().IntVarP(&maxLogFileSizeMB, "maxLogFileSizeMB", "s", 5,
-=======
 	wasmCmd.Flags().IntVarP(&maxLogFileSizeMB, "maxLogFileSize", "s", 5,
->>>>>>> 4fe098de
 		"Max file size, in MB, for the file buffer before it rolls over "+
 			"and starts overwriting the oldest entries.")
 	wasmCmd.Flags().StringVarP(&workerScriptURL, "workerScriptURL", "w", "",
