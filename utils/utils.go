////////////////////////////////////////////////////////////////////////////////
// Copyright © 2022 xx foundation                                             //
//                                                                            //
// Use of this source code is governed by a license that can be found in the  //
// LICENSE file.                                                              //
////////////////////////////////////////////////////////////////////////////////

//go:build js && wasm

package utils

import (
	"github.com/pkg/errors"
	jww "github.com/spf13/jwalterweatherman"
	"syscall/js"
)

var (
	Error      = js.Global().Get("Error")
	JSON       = js.Global().Get("JSON")
	Promise    = js.Global().Get("Promise")
	Uint8Array = js.Global().Get("Uint8Array")
)

// WrapCB wraps a Javascript function in an object so that it can be called
// later with only the arguments and without specifying the function name.
//
// Panics if m is not a function.
func WrapCB(parent js.Value, m string) func(args ...interface{}) js.Value {
	if parent.Get(m).Type() != js.TypeFunction {
		// Create the error separate from the print so stack trace is printed
		err := errors.Errorf("Function %q is not of type %s", m, js.TypeFunction)
		jww.FATAL.Panicf("%+v", err)
	}

	return func(args ...interface{}) js.Value {
		return parent.Call(m, args...)
	}
}

<<<<<<< HEAD
// JsonToJS is a helper that converts JSON bytes input
// to a [js.Value] of the object subtype.
func JsonToJS(inputJson []byte) (js.Value, error) {
	jsObj := make(map[string]interface{})
	err := json.Unmarshal(inputJson, &jsObj)
	if err != nil {
		return js.Value{}, err
	}
	return js.ValueOf(jsObj), nil
}

// JsToJson converts the Javascript value to JSON.
func JsToJson(value js.Value) string {
	return JSON.Call("stringify", value).String()
}

=======
>>>>>>> 1863c688
type PromiseFn func(resolve, reject func(args ...interface{}) js.Value)

// CreatePromise creates a Javascript promise to return the value of a blocking
// Go function to Javascript.
func CreatePromise(f PromiseFn) interface{} {
	// Create handler for promise (this will be a Javascript function)
	handler := js.FuncOf(func(this js.Value, args []js.Value) interface{} {
		// Spawn a new go routine to perform the blocking function
		go func(resolve, reject js.Value) {
			f(resolve.Invoke, reject.Invoke)
		}(args[0], args[1])

		return nil
	})

	// Create and return the Promise object
	return Promise.New(handler)
}<|MERGE_RESOLUTION|>--- conflicted
+++ resolved
@@ -38,7 +38,6 @@
 	}
 }
 
-<<<<<<< HEAD
 // JsonToJS is a helper that converts JSON bytes input
 // to a [js.Value] of the object subtype.
 func JsonToJS(inputJson []byte) (js.Value, error) {
@@ -55,8 +54,6 @@
 	return JSON.Call("stringify", value).String()
 }
 
-=======
->>>>>>> 1863c688
 type PromiseFn func(resolve, reject func(args ...interface{}) js.Value)
 
 // CreatePromise creates a Javascript promise to return the value of a blocking
